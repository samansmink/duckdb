--- conflicted
+++ resolved
@@ -90,15 +90,44 @@
 	mbedtls_md_free(&hmac_ctx);
 }
 
-<<<<<<< HEAD
-MbedTlsGcmContext::MbedTlsGcmContext() {
+MbedTlsWrapper::SHA256State::SHA256State() : sha_context(new mbedtls_sha256_context()) {
+	mbedtls_sha256_init((mbedtls_sha256_context *)sha_context);
+
+	if (mbedtls_sha256_starts((mbedtls_sha256_context *)sha_context, false)) {
+		throw std::runtime_error("SHA256 Error");
+	}
 }
 
-MbedTlsGcmContext::MbedTlsGcmContext(const std::string &key) {
+MbedTlsWrapper::SHA256State::~SHA256State() {
+	mbedtls_sha256_free((mbedtls_sha256_context *)sha_context);
+	delete (mbedtls_sha256_context *)sha_context;
+}
+
+void MbedTlsWrapper::SHA256State::AddString(const std::string &str) {
+	if (mbedtls_sha256_update((mbedtls_sha256_context *)sha_context, (unsigned char *)str.data(), str.size())) {
+		throw std::runtime_error("SHA256 Error");
+	}
+}
+
+std::string MbedTlsWrapper::SHA256State::Finalize() {
+	string hash;
+	hash.resize(MbedTlsWrapper::SHA256_HASH_BYTES);
+
+	if (mbedtls_sha256_finish((mbedtls_sha256_context *)sha_context, (unsigned char *)hash.data())) {
+		throw std::runtime_error("SHA256 Error");
+	}
+
+	return hash;
+}
+
+MbedTlsWrapper::MbedTlsGcmContext::MbedTlsGcmContext() {
+}
+
+MbedTlsWrapper::MbedTlsGcmContext::MbedTlsGcmContext(const std::string &key) {
 	Initialize(key);
 }
 
-void MbedTlsGcmContext::Initialize(const std::string &key) {
+void MbedTlsWrapper::MbedTlsGcmContext::Initialize(const std::string &key) {
 	context_ptr = reinterpret_cast<char *>(malloc(sizeof(mbedtls_gcm_context)));
 	auto context = reinterpret_cast<mbedtls_gcm_context *>(context_ptr.get());
 	mbedtls_gcm_init(context);
@@ -108,7 +137,7 @@
 	}
 }
 
-MbedTlsGcmContext::~MbedTlsGcmContext() {
+MbedTlsWrapper::MbedTlsGcmContext::~MbedTlsGcmContext() {
 	if (!context_ptr) {
 		return;
 	}
@@ -117,91 +146,19 @@
 	free(context_ptr.get());
 }
 
-void MbedTlsGcmContext::InitializeDecryption(duckdb::const_data_ptr_t iv, duckdb::idx_t iv_len) {
+void MbedTlsWrapper::MbedTlsGcmContext::InitializeDecryption(duckdb::const_data_ptr_t iv, duckdb::idx_t iv_len) {
 	auto context = reinterpret_cast<mbedtls_gcm_context *>(context_ptr.get());
 	if (mbedtls_gcm_starts(context, MBEDTLS_GCM_DECRYPT, iv, iv_len) != 0) {
 		throw runtime_error("Unable to initialize AES decryption");
 	}
 }
 
-size_t MbedTlsGcmContext::Process(duckdb::const_data_ptr_t in, duckdb::idx_t in_len, duckdb::data_ptr_t out,
-                                  duckdb::idx_t out_len) {
+size_t MbedTlsWrapper::MbedTlsGcmContext::Process(duckdb::const_data_ptr_t in, duckdb::idx_t in_len,
+                                                  duckdb::data_ptr_t out, duckdb::idx_t out_len) {
 	auto context = reinterpret_cast<mbedtls_gcm_context *>(context_ptr.get());
 	size_t result;
 	if (mbedtls_gcm_update(context, in, in_len, out, out_len, &result) != 0) {
 		throw runtime_error("Unable to process using AES");
 	}
 	return result;
-}
-
-// MbedTlsAesContext MbedTlsAesContext::CreateEncryptionContext(const std::string &key) {
-//	MbedTlsAesContext result;
-//	result.context_ptr = malloc(sizeof(mbedtls_aes_context));
-//	auto context = reinterpret_cast<mbedtls_aes_context *>(result.context_ptr);
-//	mbedtls_aes_init(context);
-//	if (mbedtls_aes_setkey_enc(context, reinterpret_cast<const unsigned char *>(key.c_str()), key.length() * 8) != 0) {
-//		throw runtime_error("Invalid AES key length");
-//	}
-//	return result;
-// }
-//
-// MbedTlsAesContext MbedTlsAesContext::CreateDecryptionContext(const std::string &key) {
-//	MbedTlsAesContext result;
-//	result.context_ptr = malloc(sizeof(mbedtls_aes_context));
-//	auto context = reinterpret_cast<mbedtls_aes_context *>(result.context_ptr);
-//	mbedtls_aes_init(context);
-//	if (mbedtls_aes_setkey_dec(context, reinterpret_cast<const unsigned char *>(key.c_str()), key.length() * 8) != 0) {
-//		throw runtime_error("Invalid AES key length");
-//	}
-//	return result;
-// }
-//
-// MbedTlsAesContext::~MbedTlsAesContext() {
-//	mbedtls_aes_free(reinterpret_cast<mbedtls_aes_context *>(context_ptr));
-//	free(context_ptr);
-// }
-//
-// void MbedTlsWrapper::Encrypt(MbedTlsAesContext &context, unsigned char iv[16], unsigned char *in, size_t in_len) {
-//	if (mbedtls_aes_crypt_cbc(reinterpret_cast<mbedtls_aes_context *>(context.context_ptr), MBEDTLS_AES_ENCRYPT, in_len,
-//	                          iv, in, in) != 0) {
-//		throw runtime_error("Invalid AES input length");
-//	}
-// }
-//
-// void MbedTlsWrapper::Decrypt(MbedTlsAesContext &context, unsigned char iv[16], unsigned char *in, size_t in_len) {
-//	if (mbedtls_aes_crypt_cbc(reinterpret_cast<mbedtls_aes_context *>(context.context_ptr), MBEDTLS_AES_DECRYPT, in_len,
-//	                          iv, in, in) != 0) {
-//		throw runtime_error("Invalid AES input length");
-//	}
-// }
-=======
-MbedTlsWrapper::SHA256State::SHA256State() : sha_context(new mbedtls_sha256_context()) {
-	mbedtls_sha256_init((mbedtls_sha256_context*)sha_context);
-
-	if (mbedtls_sha256_starts((mbedtls_sha256_context*)sha_context, false)) {
-		throw std::runtime_error("SHA256 Error");
-	}
-}
-
-MbedTlsWrapper::SHA256State::~SHA256State() {
-	mbedtls_sha256_free((mbedtls_sha256_context*)sha_context);
-	delete (mbedtls_sha256_context*)sha_context;
-}
-
-void MbedTlsWrapper::SHA256State::AddString(const std::string & str) {
-	if (mbedtls_sha256_update((mbedtls_sha256_context*)sha_context, (unsigned char*)str.data(), str.size())) {
-		throw std::runtime_error("SHA256 Error");
-	}
-}
-
-std::string MbedTlsWrapper::SHA256State::Finalize() {
-	string hash;
-	hash.resize(MbedTlsWrapper::SHA256_HASH_BYTES);
-
-	if (mbedtls_sha256_finish((mbedtls_sha256_context*)sha_context, (unsigned char*)hash.data())) {
-		throw std::runtime_error("SHA256 Error");
-	}
-
-	return hash;
-}
->>>>>>> 26931f7a
+}