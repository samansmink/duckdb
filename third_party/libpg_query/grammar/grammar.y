--- conflicted
+++ resolved
@@ -71,11 +71,7 @@
  */
 %token <str>	IDENT FCONST SCONST BCONST XCONST Op
 %token <ival>	ICONST PARAM
-<<<<<<< HEAD
-%token			TYPECAST DOT_DOT COLON_EQUALS EQUALS_GREATER LAMBDA_ARROW DOUBLE_ARROW
-=======
-%token			TYPECAST DOT_DOT COLON_EQUALS EQUALS_GREATER LAMBDA_ARROW POWER_OF
->>>>>>> c1f798f1
+%token			TYPECAST DOT_DOT COLON_EQUALS EQUALS_GREATER POWER_OF LAMBDA_ARROW DOUBLE_ARROW
 %token			LESS_EQUALS GREATER_EQUALS NOT_EQUALS
 
 /*
