# name: test/sql/types/timestamp/test_infinite_time.test
# description: Extract timestamp function
# group: [timestamp]

statement ok
PRAGMA enable_verification

#
# Special date and time values from
# https://www.postgresql.org/docs/14/datatype-datetime.html#DATATYPE-DATETIME-SPECIAL-TABLE
#

# Case insensitivity
foreach datatype TIMESTAMP TIMESTAMPTZ DATE

foreach str infinity Infinity INFINITY inFinIty

# PG displays numeric infinities in Titlecase but temporal infinities in lowercase
query II
SELECT '${str}'::${datatype}, '-${str}'::${datatype};
----
infinity	-infinity

endloop

endloop

# No trailing non-spaces!
foreach datatype TIMESTAMP TIMESTAMPTZ DATE

foreach special infinity -infinity epoch

statement error
SELECT '${special} 00:00:00'::${datatype};

endloop

endloop

# Table insertion
statement ok
CREATE TABLE specials (ts TIMESTAMP, tstz TIMESTAMPTZ, dt DATE);

statement ok
INSERT INTO specials VALUES
	('infinity'::TIMESTAMP, 'infinity'::TIMESTAMPTZ, 'infinity'::DATE),
	('-infinity'::TIMESTAMP, '-infinity'::TIMESTAMPTZ, '-infinity'::DATE),
	('epoch'::TIMESTAMP, 'epoch'::TIMESTAMPTZ, 'epoch'::DATE),
;

query III
SELECT * FROM specials;
----
infinity	infinity	infinity
-infinity	-infinity	-infinity
1970-01-01 00:00:00	1970-01-01 00:00:00+00	1970-01-01

#
# Comparisons
#

# TIMESTAMP
query IIIIIIII
SELECT lhs.ts, rhs.ts,
	lhs.ts < rhs.ts, lhs.ts <= rhs.ts,
	lhs.ts = rhs.ts, lhs.ts <> rhs.ts,
	lhs.ts >= rhs.ts, lhs.ts > rhs.ts,
FROM specials lhs, specials rhs
ORDER BY 1, 2
----
-infinity	-infinity	False	True	True	False	True	False
-infinity	1970-01-01 00:00:00	True	True	False	True	False	False
-infinity	infinity	True	True	False	True	False	False
1970-01-01 00:00:00	-infinity	False	False	False	True	True	True
1970-01-01 00:00:00	1970-01-01 00:00:00	False	True	True	False	True	False
1970-01-01 00:00:00	infinity	True	True	False	True	False	False
infinity	-infinity	False	False	False	True	True	True
infinity	1970-01-01 00:00:00	False	False	False	True	True	True
infinity	infinity	False	True	True	False	True	False

# TIMESTAMPTZ
query IIIIIIII
SELECT lhs.tstz, rhs.tstz,
	lhs.tstz < rhs.tstz, lhs.tstz <= rhs.tstz,
	lhs.tstz = rhs.tstz, lhs.tstz <> rhs.tstz,
	lhs.tstz >= rhs.tstz, lhs.tstz > rhs.tstz,
FROM specials lhs, specials rhs
ORDER BY 1, 2
----
-infinity	-infinity	False	True	True	False	True	False
-infinity	1970-01-01 00:00:00+00	True	True	False	True	False	False
-infinity	infinity	True	True	False	True	False	False
1970-01-01 00:00:00+00	-infinity	False	False	False	True	True	True
1970-01-01 00:00:00+00	1970-01-01 00:00:00+00	False	True	True	False	True	False
1970-01-01 00:00:00+00	infinity	True	True	False	True	False	False
infinity	-infinity	False	False	False	True	True	True
infinity	1970-01-01 00:00:00+00	False	False	False	True	True	True
infinity	infinity	False	True	True	False	True	False

# DATE
query IIIIIIII
SELECT lhs.dt, rhs.dt,
	lhs.dt < rhs.dt, lhs.dt <= rhs.dt,
	lhs.dt = rhs.dt, lhs.dt <> rhs.dt,
	lhs.dt >= rhs.dt, lhs.dt > rhs.dt,
FROM specials lhs, specials rhs
ORDER BY 1, 2
----
-infinity	-infinity	False	True	True	False	True	False
-infinity	1970-01-01	True	True	False	True	False	False
-infinity	infinity	True	True	False	True	False	False
1970-01-01	-infinity	False	False	False	True	True	True
1970-01-01	1970-01-01	False	True	True	False	True	False
1970-01-01	infinity	True	True	False	True	False	False
infinity	-infinity	False	False	False	True	True	True
infinity	1970-01-01	False	False	False	True	True	True
infinity	infinity	False	True	True	False	True	False

#
# Aggregates
#
query IIIIII
SELECT MIN(ts), MAX(ts), MIN(tstz), MAX(tstz), MIN(dt), MAX(dt)
FROM specials;
----
-infinity	infinity	-infinity	infinity	-infinity	infinity

query III
SELECT MEDIAN(ts), MEDIAN(tstz), MEDIAN(dt)
FROM specials;
----
1970-01-01 00:00:00	1970-01-01 00:00:00+00	1970-01-01 00:00:00

query III
SELECT MODE(ts), MODE(tstz), MODE(dt)
FROM specials;
----
-infinity	-infinity	-infinity

query III
SELECT MODE(ts), MODE(tstz), MODE(dt)
FROM specials;
----
-infinity	-infinity	-infinity

query III
SELECT APPROX_COUNT_DISTINCT(ts), APPROX_COUNT_DISTINCT(tstz), APPROX_COUNT_DISTINCT(dt)
FROM specials;
----
3	3	3

query III
SELECT ARBITRARY(ts), FIRST(ts), LAST(ts)
FROM specials;
----
infinity	infinity	1970-01-01 00:00:00

query III
SELECT ARBITRARY(tstz), FIRST(tstz), LAST(tstz)
FROM specials;
----
infinity	infinity	1970-01-01 00:00:00+00

query III
SELECT ARBITRARY(dt), FIRST(dt), LAST(dt)
FROM specials;
----
infinity	infinity	1970-01-01

foreach arg ts tstz dt

foreach val ts tstz dt

query II
SELECT ARG_MIN(${arg}, ${val}), ARG_MAX(${arg}, ${val}) FROM specials;
----
-infinity	infinity

endloop

endloop

query III
SELECT HISTOGRAM(ts), HISTOGRAM(tstz), HISTOGRAM(dt)
FROM specials;
----
{-infinity=1, 1970-01-01 00:00:00=1, infinity=1}	{-infinity=1, 1970-01-01 00:00:00+00=1, infinity=1}	{-infinity=1, 1970-01-01=1, infinity=1}

query III
SELECT QUANTILE_DISC(ts, 0.34), QUANTILE_DISC(tstz, 0.34), QUANTILE_DISC(dt, 0.34)
FROM specials;
----
-infinity	-infinity	-infinity

query III
SELECT QUANTILE_DISC(ts, [0.0, 0.5, 1.0]), QUANTILE_DISC(tstz, [0.0, 0.5, 1.0]), QUANTILE_DISC(dt, [0.0, 0.5, 1.0])
FROM specials;
----
[-infinity, 1970-01-01 00:00:00, infinity]	[-infinity, 1970-01-01 00:00:00+00, infinity]	[-infinity, 1970-01-01, infinity]

query III
SELECT QUANTILE_CONT(ts, 0.25), QUANTILE_CONT(tstz, 0.25), QUANTILE_CONT(dt, 0.25)
FROM specials;
----
144170-06-28 (BC) 09:59:32.612096	144170-06-28 (BC) 09:59:32.612096+00	144170-06-28 (BC) 09:59:32.612096

query III
SELECT QUANTILE_CONT(ts, [0.25, 0.5, 0.75]), QUANTILE_CONT(tstz, [0.25, 0.5, 0.75]), QUANTILE_CONT(dt, [0.25, 0.5, 0.75])
FROM specials;
----
[144170-06-28 (BC) 09:59:32.612096, 1970-01-01 00:00:00, 148108-07-06 14:00:27.387904]
[144170-06-28 (BC) 09:59:32.612096+00, 1970-01-01 00:00:00+00, 148108-07-06 14:00:27.387904+00]
[144170-06-28 (BC) 09:59:32.612096, 1970-01-01 00:00:00, 148108-07-06 14:00:27.387904]


query III
SELECT MAD(ts), MAD(tstz), MAD(dt)
FROM specials;
----
106751991 days 04:00:54.775807	106751991 days 04:00:54.775807	106751991 days 04:00:54.775807

# Treated as physical type
query III
SELECT ENTROPY(ts), ENTROPY(tstz), ENTROPY(dt) FROM specials;
----
1.584963	1.584963	1.584963

#
# Arithmetic
#

foreach datatype TIMESTAMP DATE

foreach datepart microsecond second minute hour day month year

query I
SELECT 'infinity'::${datatype} + INTERVAL (1) ${datepart};
----
infinity

query I
SELECT '-infinity'::${datatype} + INTERVAL (1) ${datepart};
----
-infinity

query I
SELECT 'infinity'::${datatype} - INTERVAL (1) ${datepart};
----
infinity

query I
SELECT '-infinity'::${datatype} - INTERVAL (1) ${datepart};
----
-infinity

endloop

endloop

query II
SELECT dt + 1, dt - 1 FROM specials
----
infinity	infinity
-infinity	-infinity
1970-01-02	1969-12-31

query I
SELECT dt + '12:34:56'::TIME FROM specials
----
infinity
-infinity
1970-01-01 12:34:56

# Is(Infinite)

query III
SELECT isfinite(ts), isfinite(tstz), isfinite(dt)
FROM specials;
----
0	0	0
0	0	0
1	1	1

query III
SELECT isinf(ts), isinf(tstz), isinf(dt)
FROM specials;
----
1	1	1
1	1	1
0	0	0

<<<<<<< HEAD
# Casts

query III
select ts::VARCHAR, tstz::VARCHAR, dt::VARCHAR FROM specials
----
infinity	infinity	infinity
-infinity	-infinity	-infinity
1970-01-01 00:00:00	1970-01-01 00:00:00+00	1970-01-01

statement error
select ts::TIME, tstz::TIME, dt::TIME FROM specials

statement error
select 'infinity'::TIME;
=======
query I
select (timestamp 'infinity')::varchar;
----
infinity

query I
select (timestamp '-infinity')::varchar;
----
-infinity

query I
select (date 'infinity')::varchar;
----
infinity

query I
select (date '-infinity')::varchar;
----
-infinity

# infinite subtract
statement error
select
  subtract(
    cast('infinity' as timestamp), timestamp '1970-01-01')

statement error
select
  subtract(
    timestamp '1970-01-01',
    cast('-infinity' as timestamp))
>>>>>>> cdb786d7
<|MERGE_RESOLUTION|>--- conflicted
+++ resolved
@@ -289,7 +289,6 @@
 1	1	1
 0	0	0
 
-<<<<<<< HEAD
 # Casts
 
 query III
@@ -304,26 +303,6 @@
 
 statement error
 select 'infinity'::TIME;
-=======
-query I
-select (timestamp 'infinity')::varchar;
-----
-infinity
-
-query I
-select (timestamp '-infinity')::varchar;
-----
--infinity
-
-query I
-select (date 'infinity')::varchar;
-----
-infinity
-
-query I
-select (date '-infinity')::varchar;
-----
--infinity
 
 # infinite subtract
 statement error
@@ -335,5 +314,4 @@
 select
   subtract(
     timestamp '1970-01-01',
-    cast('-infinity' as timestamp))
->>>>>>> cdb786d7
+    cast('-infinity' as timestamp))