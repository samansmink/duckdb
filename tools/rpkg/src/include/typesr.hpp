#pragma once

namespace duckdb {

struct DuckDBAltrepStringWrapper {
<<<<<<< HEAD
	duckdb::unique_ptr<string_t[]> string_data;
	duckdb::unique_ptr<bool[]> mask_data;
=======
	duckdb::unsafe_unique_array<string_t> string_data;
	duckdb::unsafe_unique_array<bool> mask_data;
>>>>>>> da69aeaa
	StringHeap heap;
	idx_t length;
};

struct DuckDBAltrepListEntryWrapper {
	DuckDBAltrepListEntryWrapper(idx_t max_length);
	void Reset(idx_t offset_p, idx_t length_p);
	idx_t length;
<<<<<<< HEAD
	duckdb::unique_ptr<data_t[]> data;
=======
	duckdb::unsafe_unique_array<data_t> data;
>>>>>>> da69aeaa
};

enum class RType {
	UNKNOWN,
	LOGICAL,
	INTEGER,
	NUMERIC,
	STRING,
	FACTOR,
	DATE,
	DATE_INTEGER,
	TIMESTAMP,
	TIME_SECONDS,
	TIME_MINUTES,
	TIME_HOURS,
	TIME_DAYS,
	TIME_WEEKS,
	TIME_SECONDS_INTEGER,
	TIME_MINUTES_INTEGER,
	TIME_HOURS_INTEGER,
	TIME_DAYS_INTEGER,
	TIME_WEEKS_INTEGER,
	INTEGER64,
	LIST_OF_NULLS,
	BLOB,
};

struct RApiTypes {
	static RType DetectRType(SEXP v, bool integer64);
	static string DetectLogicalType(const LogicalType &stype, const char *caller);
	static Value SexpToValue(SEXP valsexp, R_len_t idx);
	static SEXP ValueToSexp(Value &val, string &timezone_config);
};

struct RIntegralType {
	template <class T>
	static double DoubleCast(T val) {
		return double(val);
	}
};

template <class T>
static void RDecimalCastLoop(Vector &src_vec, size_t count, double *dest_ptr, uint8_t scale) {
	auto src_ptr = FlatVector::GetData<T>(src_vec);
	auto &mask = FlatVector::Validity(src_vec);
	double division = std::pow((uint64_t)10, (uint64_t)scale);
	for (size_t row_idx = 0; row_idx < count; row_idx++) {
		dest_ptr[row_idx] =
		    !mask.RowIsValid(row_idx) ? NA_REAL : RIntegralType::DoubleCast<T>(src_ptr[row_idx]) / division;
	}
}

template <>
double RIntegralType::DoubleCast<>(hugeint_t val);

struct RDoubleType {
	static bool IsNull(double val);
	static double Convert(double val);
};

struct RDateType : public RDoubleType {
	static date_t Convert(double val);
};

struct RTimestampType : public RDoubleType {
	static timestamp_t Convert(double val);
};

struct RTimeSecondsType : public RDoubleType {
	static dtime_t Convert(double val);
};

struct RTimeMinutesType : public RDoubleType {
	static dtime_t Convert(double val);
};

struct RTimeHoursType : public RDoubleType {
	static dtime_t Convert(double val);
};

struct RTimeDaysType : public RDoubleType {
	static dtime_t Convert(double val);
};

struct RTimeWeeksType : public RDoubleType {
	static dtime_t Convert(double val);
};

struct RIntegerType {
	static bool IsNull(int val);
	static int Convert(int val);
};

struct RInteger64Type {
	static bool IsNull(int64_t val);
	static int64_t Convert(int64_t val);
};

struct RFactorType : public RIntegerType {
	static int Convert(int val);
};

struct RBooleanType : public RIntegerType {
	static bool Convert(int val);
};

struct RStringSexpType {
	static string_t Convert(SEXP val);
	static bool IsNull(SEXP val);
};

struct RRawSexpType {
	static string_t Convert(SEXP val);
	static bool IsNull(SEXP val);
};

} // namespace duckdb<|MERGE_RESOLUTION|>--- conflicted
+++ resolved
@@ -3,13 +3,8 @@
 namespace duckdb {
 
 struct DuckDBAltrepStringWrapper {
-<<<<<<< HEAD
-	duckdb::unique_ptr<string_t[]> string_data;
-	duckdb::unique_ptr<bool[]> mask_data;
-=======
 	duckdb::unsafe_unique_array<string_t> string_data;
 	duckdb::unsafe_unique_array<bool> mask_data;
->>>>>>> da69aeaa
 	StringHeap heap;
 	idx_t length;
 };
@@ -18,11 +13,7 @@
 	DuckDBAltrepListEntryWrapper(idx_t max_length);
 	void Reset(idx_t offset_p, idx_t length_p);
 	idx_t length;
-<<<<<<< HEAD
-	duckdb::unique_ptr<data_t[]> data;
-=======
 	duckdb::unsafe_unique_array<data_t> data;
->>>>>>> da69aeaa
 };
 
 enum class RType {
