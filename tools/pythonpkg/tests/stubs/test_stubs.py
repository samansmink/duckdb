import os

from mypy import stubtest

MYPY_INI_PATH = os.path.join(os.path.dirname(__file__), 'mypy.ini')

<<<<<<< HEAD

def test_generated_stubs():
	# The test has false positives on the following keywords
	skip_stubs_errors = ['pybind11_module_local', 'git_revision', 'is inconsistent, metaclass differs']

	stubtest.test_stubs(stubtest.parse_options(['duckdb', '--mypy-config-file', MYPY_INI_PATH]))

	broken_stubs = [
		error
		for error in stubtest.test_module('duckdb')
		if not any(skip in error.get_description() for skip in skip_stubs_errors)
	]

	if broken_stubs:
		print("Stubs must be updated, either add them to skip_stubs_errors or update __init__.pyi accordingly")
		print(broken_stubs)

		assert not broken_stubs
=======
def test_stubs():
	skip_stubs_errors = ['pybind11', 'git_revision', '(checked 1 module)']
	# just run stubtest
	stubs = subprocess.run([
			sys.executable, '-m', 'mypy.stubtest',
			'duckdb',
			'--mypy-config-file', MYPY_INI_PATH,
		], stdout=subprocess.PIPE)
	if (stubs.returncode != 0):
		errors = stubs.stdout.decode('utf-8').split('Found')[0].split('error')
		broken_stubs = []
		for error in errors:
			add_error = True
			for skip in skip_stubs_errors:
				if error == '' or skip in error:
					add_error = False
					break
			if (add_error):
				broken_stubs.append(error)
			if len(broken_stubs) > 0:
				print("Stubs must be updated, either add them to skip_stubs_errors or update __init__.pyi accordingly")
				print(broken_stubs)
				assert(0)
>>>>>>> 7409d2e2
<|MERGE_RESOLUTION|>--- conflicted
+++ resolved
@@ -4,11 +4,9 @@
 
 MYPY_INI_PATH = os.path.join(os.path.dirname(__file__), 'mypy.ini')
 
-<<<<<<< HEAD
 
 def test_generated_stubs():
-	# The test has false positives on the following keywords
-	skip_stubs_errors = ['pybind11_module_local', 'git_revision', 'is inconsistent, metaclass differs']
+	skip_stubs_errors = ['pybind11', 'git_revision', 'is inconsistent, metaclass differs']
 
 	stubtest.test_stubs(stubtest.parse_options(['duckdb', '--mypy-config-file', MYPY_INI_PATH]))
 
@@ -22,29 +20,4 @@
 		print("Stubs must be updated, either add them to skip_stubs_errors or update __init__.pyi accordingly")
 		print(broken_stubs)
 
-		assert not broken_stubs
-=======
-def test_stubs():
-	skip_stubs_errors = ['pybind11', 'git_revision', '(checked 1 module)']
-	# just run stubtest
-	stubs = subprocess.run([
-			sys.executable, '-m', 'mypy.stubtest',
-			'duckdb',
-			'--mypy-config-file', MYPY_INI_PATH,
-		], stdout=subprocess.PIPE)
-	if (stubs.returncode != 0):
-		errors = stubs.stdout.decode('utf-8').split('Found')[0].split('error')
-		broken_stubs = []
-		for error in errors:
-			add_error = True
-			for skip in skip_stubs_errors:
-				if error == '' or skip in error:
-					add_error = False
-					break
-			if (add_error):
-				broken_stubs.append(error)
-			if len(broken_stubs) > 0:
-				print("Stubs must be updated, either add them to skip_stubs_errors or update __init__.pyi accordingly")
-				print(broken_stubs)
-				assert(0)
->>>>>>> 7409d2e2
+		assert not broken_stubs