//===----------------------------------------------------------------------===//
//                         DuckDB
//
// duckdb_python/pyconnection.hpp
//
//
//===----------------------------------------------------------------------===//

#pragma once
#include "arrow_array_stream.hpp"
#include "duckdb.hpp"
#include "duckdb_python/pybind_wrapper.hpp"
#include "duckdb/common/unordered_map.hpp"
#include "duckdb_python/import_cache/python_import_cache.hpp"
#include "duckdb_python/registered_py_object.hpp"
#include "duckdb_python/pandas_type.hpp"
#include "duckdb_python/pyrelation.hpp"
#include "duckdb_python/pytype.hpp"
#include "duckdb_python/path_like.hpp"
#include "duckdb/execution/operator/persistent/csv_reader_options.hpp"
#include "duckdb_python/pyfilesystem.hpp"
#include "duckdb/function/scalar_function.hpp"
#include "duckdb_python/exception_handling_enum.hpp"

namespace duckdb {

enum class PythonEnvironmentType { NORMAL, INTERACTIVE, JUPYTER };

struct DuckDBPyRelation;

class RegisteredArrow : public RegisteredObject {

public:
	RegisteredArrow(unique_ptr<PythonTableArrowArrayStreamFactory> arrow_factory_p, py::object obj_p)
	    : RegisteredObject(std::move(obj_p)), arrow_factory(std::move(arrow_factory_p)) {};
	unique_ptr<PythonTableArrowArrayStreamFactory> arrow_factory;
};

struct DuckDBPyConnection : public std::enable_shared_from_this<DuckDBPyConnection> {
public:
	shared_ptr<DuckDB> database;
	unique_ptr<Connection> connection;
	unique_ptr<DuckDBPyRelation> result;
	vector<shared_ptr<DuckDBPyConnection>> cursors;
	unordered_map<string, shared_ptr<Relation>> temporary_views;
	std::mutex py_connection_lock;
	//! MemoryFileSystem used to temporarily store file-like objects for reading
	shared_ptr<ModifiedMemoryFileSystem> internal_object_filesystem;
	case_insensitive_map_t<unique_ptr<PythonDependencies>> registered_functions;

public:
	explicit DuckDBPyConnection() {
	}

public:
	static void Initialize(py::handle &m);
	static void Cleanup();

	shared_ptr<DuckDBPyConnection> Enter();

	static bool Exit(DuckDBPyConnection &self, const py::object &exc_type, const py::object &exc,
	                 const py::object &traceback);

	static bool DetectAndGetEnvironment();
	static bool IsJupyter();
	static shared_ptr<DuckDBPyConnection> DefaultConnection();
	static PythonImportCache *ImportCache();
	static bool IsInteractive();

	unique_ptr<DuckDBPyRelation>
	ReadCSV(const py::object &name, const py::object &header = py::none(), const py::object &compression = py::none(),
	        const py::object &sep = py::none(), const py::object &delimiter = py::none(),
	        const py::object &dtype = py::none(), const py::object &na_values = py::none(),
	        const py::object &skiprows = py::none(), const py::object &quotechar = py::none(),
	        const py::object &escapechar = py::none(), const py::object &encoding = py::none(),
	        const py::object &parallel = py::none(), const py::object &date_format = py::none(),
	        const py::object &timestamp_format = py::none(), const py::object &sample_size = py::none(),
	        const py::object &all_varchar = py::none(), const py::object &normalize_names = py::none(),
	        const py::object &filename = py::none());

	unique_ptr<DuckDBPyRelation> ReadJSON(const string &filename, const py::object &columns = py::none(),
	                                      const py::object &sample_size = py::none(),
	                                      const py::object &maximum_depth = py::none());

	shared_ptr<DuckDBPyType> MapType(const shared_ptr<DuckDBPyType> &key_type,
	                                 const shared_ptr<DuckDBPyType> &value_type);
	shared_ptr<DuckDBPyType> StructType(const py::object &fields);
	shared_ptr<DuckDBPyType> ArrayType(const shared_ptr<DuckDBPyType> &type);
	shared_ptr<DuckDBPyType> UnionType(const py::object &members);
	shared_ptr<DuckDBPyType> EnumType(const string &name, const shared_ptr<DuckDBPyType> &type,
	                                  const py::list &values_p);
	shared_ptr<DuckDBPyType> DecimalType(int width, int scale);
	shared_ptr<DuckDBPyType> StringType(const string &collation = string());
	shared_ptr<DuckDBPyType> Type(const string &type_str);

	shared_ptr<DuckDBPyConnection>
	RegisterScalarUDF(const string &name, const py::object &udf, const py::object &arguments = py::none(),
	                  shared_ptr<DuckDBPyType> return_type = nullptr, bool varargs = false,
	                  FunctionNullHandling null_handling = FunctionNullHandling::DEFAULT_NULL_HANDLING,
	                  PythonExceptionHandling exception_handling = PythonExceptionHandling::FORWARD_ERROR);

<<<<<<< HEAD
	shared_ptr<DuckDBPyConnection>
	RegisterVectorizedUDF(const string &name, const py::object &udf, const py::object &arguments = py::none(),
	                      shared_ptr<DuckDBPyType> return_type = nullptr, bool varargs = false,
	                      FunctionNullHandling null_handling = FunctionNullHandling::DEFAULT_NULL_HANDLING,
	                      PythonExceptionHandling exception_handling = PythonExceptionHandling::FORWARD_ERROR);

=======
>>>>>>> 09aa385b
	shared_ptr<DuckDBPyConnection> ExecuteMany(const string &query, py::object params = py::list());

	unique_ptr<QueryResult> ExecuteInternal(const string &query, py::object params = py::list(), bool many = false);

	shared_ptr<DuckDBPyConnection> Execute(const string &query, py::object params = py::list(), bool many = false);

	shared_ptr<DuckDBPyConnection> Append(const string &name, const DataFrame &value);

	shared_ptr<DuckDBPyConnection> RegisterPythonObject(const string &name, const py::object &python_object);

	void InstallExtension(const string &extension, bool force_install = false);

	void LoadExtension(const string &extension);

	unique_ptr<DuckDBPyRelation> FromQuery(const string &query, const string &alias = "query_relation");
	unique_ptr<DuckDBPyRelation> RunQuery(const string &query, const string &alias = "query_relation");

	unique_ptr<DuckDBPyRelation> Table(const string &tname);

	unique_ptr<DuckDBPyRelation> Values(py::object params = py::none());

	unique_ptr<DuckDBPyRelation> View(const string &vname);

	unique_ptr<DuckDBPyRelation> TableFunction(const string &fname, py::object params = py::list());

	unique_ptr<DuckDBPyRelation> FromDF(const DataFrame &value);

	unique_ptr<DuckDBPyRelation> FromParquet(const string &file_glob, bool binary_as_string, bool file_row_number,
	                                         bool filename, bool hive_partitioning, bool union_by_name,
	                                         const py::object &compression = py::none());

	unique_ptr<DuckDBPyRelation> FromParquets(const vector<string> &file_globs, bool binary_as_string,
	                                          bool file_row_number, bool filename, bool hive_partitioning,
	                                          bool union_by_name, const py::object &compression = py::none());

	unique_ptr<DuckDBPyRelation> FromArrow(py::object &arrow_object);

	unique_ptr<DuckDBPyRelation> FromSubstrait(py::bytes &proto);

	unique_ptr<DuckDBPyRelation> GetSubstrait(const string &query, bool enable_optimizer = true);

	unique_ptr<DuckDBPyRelation> GetSubstraitJSON(const string &query, bool enable_optimizer = true);

	unique_ptr<DuckDBPyRelation> FromSubstraitJSON(const string &json);

	unordered_set<string> GetTableNames(const string &query);

	shared_ptr<DuckDBPyConnection> UnregisterPythonObject(const string &name);

	shared_ptr<DuckDBPyConnection> Begin();

	shared_ptr<DuckDBPyConnection> Commit();

	shared_ptr<DuckDBPyConnection> Rollback();

	void Close();

	ModifiedMemoryFileSystem &GetObjectFileSystem();

	// cursor() is stupid
	shared_ptr<DuckDBPyConnection> Cursor();

	Optional<py::list> GetDescription();

	// these should be functions on the result but well
	Optional<py::tuple> FetchOne();

	py::list FetchMany(idx_t size);

	py::list FetchAll();

	py::dict FetchNumpy();
	DataFrame FetchDF(bool date_as_object);
	DataFrame FetchDFChunk(const idx_t vectors_per_chunk = 1, bool date_as_object = false) const;

	duckdb::pyarrow::Table FetchArrow(idx_t rows_per_batch);
	PolarsDataFrame FetchPolars(idx_t rows_per_batch);

	py::dict FetchPyTorch();

	py::dict FetchTF();

	duckdb::pyarrow::RecordBatchReader FetchRecordBatchReader(const idx_t rows_per_batch) const;

	static shared_ptr<DuckDBPyConnection> Connect(const string &database, bool read_only, const py::dict &config);

	static vector<Value> TransformPythonParamList(const py::handle &params);

	void RegisterFilesystem(AbstractFileSystem filesystem);
	void UnregisterFilesystem(const py::str &name);
	py::list ListFilesystems();
	bool FileSystemIsRegistered(const string &name);

	//! Default connection to an in-memory database
	static shared_ptr<DuckDBPyConnection> default_connection;
	//! Caches and provides an interface to get frequently used modules+subtypes
	static shared_ptr<PythonImportCache> import_cache;

	static bool IsPandasDataframe(const py::object &object);
	static bool IsPolarsDataframe(const py::object &object);
	static bool IsAcceptedArrowObject(const py::object &object);
	static NumpyObjectType IsAcceptedNumpyObject(const py::object &object);

	static unique_ptr<QueryResult> CompletePendingQuery(PendingQueryResult &pending_query);

private:
	PathLike GetPathLike(const py::object &object);
	unique_lock<std::mutex> AcquireConnectionLock();
<<<<<<< HEAD
	ScalarFunction CreatePyArrowScalarUDF(const string &name, const py::object &udf, const py::object &parameters,
	                                      shared_ptr<DuckDBPyType> return_type, bool varargs,
	                                      FunctionNullHandling null_handling,
	                                      PythonExceptionHandling exception_handling);
	ScalarFunction CreateScalarUDF(const string &name, const py::object &udf, const py::object &parameters,
	                               shared_ptr<DuckDBPyType> return_type, bool varargs,
=======
	ScalarFunction CreateScalarUDF(const string &name, const py::object &udf, const py::object &parameters,
	                               const shared_ptr<DuckDBPyType> &return_type, bool varargs,
>>>>>>> 09aa385b
	                               FunctionNullHandling null_handling, PythonExceptionHandling exception_handling);

	static PythonEnvironmentType environment;
	static void DetectEnvironment();
};

template <class T>
static bool ModuleIsLoaded() {
	auto dict = pybind11::module_::import("sys").attr("modules");
	return dict.contains(py::str(T::Name));
}

} // namespace duckdb<|MERGE_RESOLUTION|>--- conflicted
+++ resolved
@@ -99,15 +99,12 @@
 	                  FunctionNullHandling null_handling = FunctionNullHandling::DEFAULT_NULL_HANDLING,
 	                  PythonExceptionHandling exception_handling = PythonExceptionHandling::FORWARD_ERROR);
 
-<<<<<<< HEAD
 	shared_ptr<DuckDBPyConnection>
 	RegisterVectorizedUDF(const string &name, const py::object &udf, const py::object &arguments = py::none(),
 	                      shared_ptr<DuckDBPyType> return_type = nullptr, bool varargs = false,
 	                      FunctionNullHandling null_handling = FunctionNullHandling::DEFAULT_NULL_HANDLING,
 	                      PythonExceptionHandling exception_handling = PythonExceptionHandling::FORWARD_ERROR);
 
-=======
->>>>>>> 09aa385b
 	shared_ptr<DuckDBPyConnection> ExecuteMany(const string &query, py::object params = py::list());
 
 	unique_ptr<QueryResult> ExecuteInternal(const string &query, py::object params = py::list(), bool many = false);
@@ -216,17 +213,12 @@
 private:
 	PathLike GetPathLike(const py::object &object);
 	unique_lock<std::mutex> AcquireConnectionLock();
-<<<<<<< HEAD
 	ScalarFunction CreatePyArrowScalarUDF(const string &name, const py::object &udf, const py::object &parameters,
-	                                      shared_ptr<DuckDBPyType> return_type, bool varargs,
+	                                      const shared_ptr<DuckDBPyType> &return_type, bool varargs,
 	                                      FunctionNullHandling null_handling,
 	                                      PythonExceptionHandling exception_handling);
 	ScalarFunction CreateScalarUDF(const string &name, const py::object &udf, const py::object &parameters,
-	                               shared_ptr<DuckDBPyType> return_type, bool varargs,
-=======
-	ScalarFunction CreateScalarUDF(const string &name, const py::object &udf, const py::object &parameters,
 	                               const shared_ptr<DuckDBPyType> &return_type, bool varargs,
->>>>>>> 09aa385b
 	                               FunctionNullHandling null_handling, PythonExceptionHandling exception_handling);
 
 	static PythonEnvironmentType environment;
