import os, sys, shutil
# avoid importing from the current directory
sys.path = sys.path[1:]

<<<<<<< HEAD
# try:
base_dir = duckdb.__file__.rsplit(os.path.sep, 1)[0]
for fpath in os.listdir(base_dir):
    if 'duckdb' in fpath:
        full_path = os.path.join(base_dir, fpath)
        if os.path.isfile(full_path):
            os.remove(full_path)
        else:
            shutil.rmtree(os.path.join(base_dir, fpath))
=======
try:
    import duckdb
except:
    exit(0)
next_dir = duckdb.__file__
while 'duckdb' in next_dir:
    base_dir = next_dir
    next_dir = next_dir.rsplit(os.path.sep, 1)[0]
if 'duckdb' not in base_dir:
    raise Exception("Failed to find DuckDB path to delete")
shutil.rmtree(base_dir)
>>>>>>> d4fb733d
<|MERGE_RESOLUTION|>--- conflicted
+++ resolved
@@ -2,17 +2,6 @@
 # avoid importing from the current directory
 sys.path = sys.path[1:]
 
-<<<<<<< HEAD
-# try:
-base_dir = duckdb.__file__.rsplit(os.path.sep, 1)[0]
-for fpath in os.listdir(base_dir):
-    if 'duckdb' in fpath:
-        full_path = os.path.join(base_dir, fpath)
-        if os.path.isfile(full_path):
-            os.remove(full_path)
-        else:
-            shutil.rmtree(os.path.join(base_dir, fpath))
-=======
 try:
     import duckdb
 except:
@@ -23,5 +12,4 @@
     next_dir = next_dir.rsplit(os.path.sep, 1)[0]
 if 'duckdb' not in base_dir:
     raise Exception("Failed to find DuckDB path to delete")
-shutil.rmtree(base_dir)
->>>>>>> d4fb733d
+shutil.rmtree(base_dir)