--- conflicted
+++ resolved
@@ -65,27 +65,15 @@
 
 static int32_t ICUGetSortKey(icu::Collator &collator, string_t input, duckdb::unique_ptr<char[]> &buffer,
                              int32_t &buffer_size) {
-<<<<<<< HEAD
-	int32_t string_size =
-	    collator.getSortKey(icu::UnicodeString::fromUTF8(icu::StringPiece(input.GetData(), input.GetSize())),
-	                        reinterpret_cast<uint8_t *>(buffer.get()), buffer_size);
-=======
 	icu::UnicodeString unicode_string =
 	    icu::UnicodeString::fromUTF8(icu::StringPiece(input.GetData(), input.GetSize()));
-	int32_t string_size = collator.getSortKey(unicode_string, (uint8_t *)buffer.get(), buffer_size);
->>>>>>> 5b768c8d
+	int32_t string_size = collator.getSortKey(unicode_string, reinterpret_cast<uint8_t *>(buffer.get()), buffer_size);
 	if (string_size > buffer_size) {
 		// have to resize the buffer
 		buffer_size = string_size;
 		buffer = duckdb::unique_ptr<char[]>(new char[buffer_size]);
 
-<<<<<<< HEAD
-		string_size =
-		    collator.getSortKey(icu::UnicodeString::fromUTF8(icu::StringPiece(input.GetData(), input.GetSize())),
-		                        reinterpret_cast<uint8_t *>(buffer.get()), buffer_size);
-=======
-		string_size = collator.getSortKey(unicode_string, (uint8_t *)buffer.get(), buffer_size);
->>>>>>> 5b768c8d
+		string_size = collator.getSortKey(unicode_string, reinterpret_cast<uint8_t *>(buffer.get()), buffer_size);
 	}
 	return string_size;
 }
