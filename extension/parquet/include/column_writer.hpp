--- conflicted
+++ resolved
@@ -79,19 +79,12 @@
 
 public:
 	//! Create the column writer for a specific type recursively
-<<<<<<< HEAD
 	static unique_ptr<ColumnWriter> CreateWriterRecursive(vector<duckdb_parquet::format::SchemaElement> &schemas,
 	                                                      ParquetWriter &writer, const LogicalType &type,
 	                                                      const string &name, vector<string> schema_path,
+	                                                      optional_ptr<const ChildFieldIDs> field_ids,
 	                                                      idx_t max_repeat = 0, idx_t max_define = 1,
 	                                                      bool can_have_nulls = true);
-=======
-	static duckdb::unique_ptr<ColumnWriter>
-	CreateWriterRecursive(vector<duckdb_parquet::format::SchemaElement> &schemas, ParquetWriter &writer,
-	                      const LogicalType &type, const string &name, vector<string> schema_path,
-	                      optional_ptr<const ChildFieldIDs> field_ids, idx_t max_repeat = 0, idx_t max_define = 1,
-	                      bool can_have_nulls = true);
->>>>>>> 4fcdf3d6
 
 	virtual unique_ptr<ColumnWriterState> InitializeWriteState(duckdb_parquet::format::RowGroup &row_group) = 0;
 
