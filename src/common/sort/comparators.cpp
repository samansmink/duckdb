--- conflicted
+++ resolved
@@ -167,11 +167,7 @@
 	uint32_t right_string_size = Load<uint32_t>(right_ptr);
 	left_ptr += sizeof(uint32_t);
 	right_ptr += sizeof(uint32_t);
-<<<<<<< HEAD
-	auto memcmp_res = memcmp((const char *)left_ptr, (const char *)right_ptr,
-=======
 	auto memcmp_res = memcmp(const_char_ptr_cast(left_ptr), const_char_ptr_cast(right_ptr),
->>>>>>> da69aeaa
 	                         std::min<uint32_t>(left_string_size, right_string_size));
 
 	left_ptr += left_string_size;
