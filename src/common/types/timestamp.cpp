--- conflicted
+++ resolved
@@ -9,13 +9,8 @@
 
 using namespace std;
 
-<<<<<<< HEAD
-=======
 namespace duckdb {
 
-constexpr const int32_t MONTHS_PER_YEAR = 12;
-constexpr const int32_t HOURS_PER_DAY = 24; //! assume no daylight savings time changes
->>>>>>> 981e7cd5
 constexpr const int32_t STD_TIMESTAMP_LENGTH = 19;
 constexpr const int32_t TM_START_YEAR = 1900;
 
