--- conflicted
+++ resolved
@@ -18,11 +18,7 @@
 }
 
 void SelectStatement::FormatSerialize(FormatSerializer &serializer) const {
-<<<<<<< HEAD
-	node->FormatSerialize(serializer);
-=======
 	serializer.WriteProperty("node", node);
->>>>>>> da69aeaa
 }
 
 unique_ptr<SelectStatement> SelectStatement::Deserialize(Deserializer &source) {
@@ -37,19 +33,11 @@
 	return result;
 }
 
-<<<<<<< HEAD
-bool SelectStatement::Equals(const SQLStatement *other_p) const {
-	if (type != other_p->type) {
-		return false;
-	}
-	auto &other = other_p->Cast<SelectStatement>();
-=======
 bool SelectStatement::Equals(const SQLStatement &other_p) const {
 	if (type != other_p.type) {
 		return false;
 	}
 	auto &other = other_p.Cast<SelectStatement>();
->>>>>>> da69aeaa
 	return node->Equals(other.node.get());
 }
 
