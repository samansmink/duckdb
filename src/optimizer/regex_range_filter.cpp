--- conflicted
+++ resolved
@@ -39,19 +39,10 @@
 			}
 			auto filter_left = make_uniq<BoundComparisonExpression>(
 			    ExpressionType::COMPARE_GREATERTHANOREQUALTO, func.children[0]->Copy(),
-<<<<<<< HEAD
-			    make_uniq<BoundConstantExpression>(
-			        Value::BLOB((const_data_ptr_t)info.range_min.c_str(), info.range_min.size())));
-			auto filter_right = make_uniq<BoundComparisonExpression>(
-			    ExpressionType::COMPARE_LESSTHANOREQUALTO, func.children[0]->Copy(),
-			    make_uniq<BoundConstantExpression>(
-			        Value::BLOB((const_data_ptr_t)info.range_max.c_str(), info.range_max.size())));
-=======
 			    make_uniq<BoundConstantExpression>(Value::BLOB_RAW(info.range_min)));
 			auto filter_right = make_uniq<BoundComparisonExpression>(
 			    ExpressionType::COMPARE_LESSTHANOREQUALTO, func.children[0]->Copy(),
 			    make_uniq<BoundConstantExpression>(Value::BLOB_RAW(info.range_max)));
->>>>>>> da69aeaa
 			auto filter_expr = make_uniq<BoundConjunctionExpression>(ExpressionType::CONJUNCTION_AND,
 			                                                         std::move(filter_left), std::move(filter_right));
 
