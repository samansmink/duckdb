--- conflicted
+++ resolved
@@ -774,47 +774,43 @@
 	}
 }
 
-<<<<<<< HEAD
-CatalogEntryLookup Catalog::TryLookupEntry(CatalogEntryRetriever &retriever, CatalogType type, const string &catalog,
-=======
-CatalogEntryLookup Catalog::TryLookupDefaultTable(ClientContext &context, CatalogType type, const string &catalog,
+CatalogEntryLookup Catalog::TryLookupDefaultTable(CatalogEntryRetriever &retriever, CatalogType type, const string &catalog,
                                                   const string &schema, const string &name,
                                                   OnEntryNotFound if_not_found, QueryErrorContext error_context) {
-	// Default tables of catalogs can only be accessed by the catalog name directly
-	if (!schema.empty() || !catalog.empty()) {
-		return {nullptr, nullptr, ErrorData()};
-	}
-
-	vector<CatalogLookup> catalog_by_name_lookups;
-	auto catalog_by_name = GetCatalogEntry(context, name);
-	if (catalog_by_name && catalog_by_name->HasDefaultTable()) {
-		catalog_by_name_lookups.emplace_back(*catalog_by_name, catalog_by_name->GetDefaultTableSchema(),
-		                                     catalog_by_name->GetDefaultTable());
-	}
-
-	return TryLookupEntry(context, catalog_by_name_lookups, type, name, if_not_found, error_context);
+    // Default tables of catalogs can only be accessed by the catalog name directly
+    if (!schema.empty() || !catalog.empty()) {
+        return {nullptr, nullptr, ErrorData()};
+    }
+
+    vector<CatalogLookup> catalog_by_name_lookups;
+    auto catalog_by_name = GetCatalogEntry(retriever, name);
+    if (catalog_by_name && catalog_by_name->HasDefaultTable()) {
+        catalog_by_name_lookups.emplace_back(*catalog_by_name, catalog_by_name->GetDefaultTableSchema(),
+                                             catalog_by_name->GetDefaultTable());
+    }
+
+    return TryLookupEntry(retriever, catalog_by_name_lookups, type, name, if_not_found, error_context);
 }
 
 static void ThrowDefaultTableAmbiguityException(CatalogEntryLookup &base_lookup, CatalogEntryLookup &default_table,
                                                 const string &name) {
-	auto entry_type = CatalogTypeToString(base_lookup.entry->type);
-	string fully_qualified_name_hint;
-	if (base_lookup.schema) {
-		fully_qualified_name_hint = StringUtil::Format(": '%s.%s.%s'", base_lookup.schema->catalog.GetName(),
-		                                               base_lookup.schema->name, base_lookup.entry->name);
-	}
-	string fully_qualified_catalog_name_hint = StringUtil::Format(
-	    ": '%s.%s.%s'", default_table.schema->catalog.GetName(), default_table.schema->name, default_table.entry->name);
-	throw CatalogException(
-	    "Ambiguity detected for '%s': this could either refer to the '%s' '%s', or the "
-	    "attached catalog '%s' which has a default table. To avoid this error, either detach the catalog and "
-	    "reattach under a different name, or use a fully qualified name for the '%s'%s or for the Catalog "
-	    "Default Table%s.",
-	    name, entry_type, name, name, entry_type, fully_qualified_name_hint, fully_qualified_catalog_name_hint);
-}
-
-CatalogEntryLookup Catalog::TryLookupEntry(ClientContext &context, CatalogType type, const string &catalog,
->>>>>>> 92309fed
+    auto entry_type = CatalogTypeToString(base_lookup.entry->type);
+    string fully_qualified_name_hint;
+    if (base_lookup.schema) {
+        fully_qualified_name_hint = StringUtil::Format(": '%s.%s.%s'", base_lookup.schema->catalog.GetName(),
+                                                       base_lookup.schema->name, base_lookup.entry->name);
+    }
+    string fully_qualified_catalog_name_hint = StringUtil::Format(
+        ": '%s.%s.%s'", default_table.schema->catalog.GetName(), default_table.schema->name, default_table.entry->name);
+    throw CatalogException(
+        "Ambiguity detected for '%s': this could either refer to the '%s' '%s', or the "
+        "attached catalog '%s' which has a default table. To avoid this error, either detach the catalog and "
+        "reattach under a different name, or use a fully qualified name for the '%s'%s or for the Catalog "
+        "Default Table%s.",
+        name, entry_type, name, name, entry_type, fully_qualified_name_hint, fully_qualified_catalog_name_hint);
+}
+
+CatalogEntryLookup Catalog::TryLookupEntry(CatalogEntryRetriever &retriever, CatalogType type, const string &catalog,
                                            const string &schema, const string &name, OnEntryNotFound if_not_found,
                                            QueryErrorContext error_context) {
 	auto entries = GetCatalogEntries(retriever, catalog, schema);
@@ -843,18 +839,15 @@
 	for (auto &lookup : final_lookups) {
 		lookups.emplace_back(std::move(lookup));
 	}
-<<<<<<< HEAD
-	return Catalog::TryLookupEntry(retriever, lookups, type, name, if_not_found, error_context);
-=======
 
 	// Do the main lookup
-	auto lookup_result = TryLookupEntry(context, lookups, type, name, if_not_found, error_context);
+	auto lookup_result = TryLookupEntry(retriever, lookups, type, name, if_not_found, error_context);
 
 	// Special case for tables: we do a second lookup searching for catalogs with default tables that also match this
 	// lookup
 	if (type == CatalogType::TABLE_ENTRY) {
 		auto lookup_result_default_table =
-		    TryLookupDefaultTable(context, type, catalog, schema, name, if_not_found, error_context);
+		    TryLookupDefaultTable(retriever, type, catalog, schema, name, if_not_found, error_context);
 
 		if (lookup_result_default_table.Found() && lookup_result.Found()) {
 			ThrowDefaultTableAmbiguityException(lookup_result, lookup_result_default_table, name);
@@ -866,7 +859,6 @@
 	}
 
 	return lookup_result;
->>>>>>> 92309fed
 }
 
 optional_ptr<CatalogEntry> Catalog::GetEntry(CatalogEntryRetriever &retriever, CatalogType type,
