#include "duckdb/execution/operator/csv_scanner/csv_file_scanner.hpp"

#include "duckdb/execution/operator/csv_scanner/csv_sniffer.hpp"
#include "duckdb/execution/operator/csv_scanner/skip_scanner.hpp"
#include "duckdb/function/table/read_csv.hpp"

namespace duckdb {
<<<<<<< HEAD
=======

CSVUnionData::~CSVUnionData() {
}

void CSVColumnSchema::Initialize(vector<string> &names, vector<LogicalType> &types, const string &file_path_p) {
	if (!columns.empty()) {
		throw InternalException("CSV Schema is already populated, this should not happen.");
	}
	file_path = file_path_p;
	D_ASSERT(names.size() == types.size() && !names.empty());
	for (idx_t i = 0; i < names.size(); i++) {
		// Populate our little schema
		columns.push_back({names[i], types[i]});
		name_idx_map[names[i]] = i;
	}
}

bool CSVColumnSchema::Empty() const {
	return columns.empty();
}

struct TypeIdxPair {
	TypeIdxPair(LogicalType type_p, idx_t idx_p) : type(std::move(type_p)), idx(idx_p) {
	}
	TypeIdxPair() : idx {} {
	}
	LogicalType type;
	idx_t idx;
};

// We only really care about types that can be set in the sniffer_auto, or are sniffed by default
// If the user manually sets them, we should never get a cast issue from the sniffer!
bool CanWeCastIt(LogicalTypeId source, LogicalTypeId destination) {
	if (destination == LogicalTypeId::VARCHAR || source == destination) {
		// We can always cast to varchar
		// And obviously don't have to do anything if they are equal.
		return true;
	}
	switch (source) {
	case LogicalTypeId::SQLNULL:
		return true;
	case LogicalTypeId::TINYINT:
		return destination == LogicalTypeId::SMALLINT || destination == LogicalTypeId::INTEGER ||
		       destination == LogicalTypeId::BIGINT || destination == LogicalTypeId::DECIMAL ||
		       destination == LogicalTypeId::FLOAT || destination == LogicalTypeId::DOUBLE;
	case LogicalTypeId::SMALLINT:
		return destination == LogicalTypeId::INTEGER || destination == LogicalTypeId::BIGINT ||
		       destination == LogicalTypeId::DECIMAL || destination == LogicalTypeId::FLOAT ||
		       destination == LogicalTypeId::DOUBLE;
	case LogicalTypeId::INTEGER:
		return destination == LogicalTypeId::BIGINT || destination == LogicalTypeId::DECIMAL ||
		       destination == LogicalTypeId::FLOAT || destination == LogicalTypeId::DOUBLE;
	case LogicalTypeId::BIGINT:
		return destination == LogicalTypeId::DECIMAL || destination == LogicalTypeId::FLOAT ||
		       destination == LogicalTypeId::DOUBLE;
	case LogicalTypeId::FLOAT:
		return destination == LogicalTypeId::DOUBLE;
	default:
		return false;
	}
}

bool CSVColumnSchema::SchemasMatch(string &error_message, vector<string> &names, vector<LogicalType> &types,
                                   const string &cur_file_path) {
	D_ASSERT(names.size() == types.size() && !names.empty());
	bool match = true;
	unordered_map<string, TypeIdxPair> current_schema;
	for (idx_t i = 0; i < names.size(); i++) {
		// Populate our little schema
		current_schema[names[i]] = {types[i], i};
	}
	// Here we check if the schema of a given file matched our original schema
	// We consider it's not a match if:
	// 1. The file misses columns that were defined in the original schema.
	// 2. They have a column match, but the types do not match.
	std::ostringstream error;
	error << "Schema mismatch between globbed files."
	      << "\n";
	error << "Main file schema: " << file_path << "\n";
	error << "Current file: " << cur_file_path << "\n";

	for (auto &column : columns) {
		if (current_schema.find(column.name) == current_schema.end()) {
			error << "Column with name: \"" << column.name << "\" is missing"
			      << "\n";
			match = false;
		} else {
			if (!CanWeCastIt(current_schema[column.name].type.id(), column.type.id())) {
				error << "Column with name: \"" << column.name
				      << "\" is expected to have type: " << column.type.ToString();
				error << " But has type: " << current_schema[column.name].type.ToString() << "\n";
				match = false;
			}
		}
	}

	// Lets suggest some potential fixes
	error << "Potential Fix: Since your schema has a mismatch, consider setting union_by_name=true.";
	if (!match) {
		error_message = error.str();
	}
	return match;
}

>>>>>>> 2ae917c4
CSVFileScan::CSVFileScan(ClientContext &context, shared_ptr<CSVBufferManager> buffer_manager_p,
                         shared_ptr<CSVStateMachine> state_machine_p, const CSVReaderOptions &options_p,
                         const ReadCSVData &bind_data, const vector<column_t> &column_ids, CSVSchema &file_schema)
    : file_path(options_p.file_path), file_idx(0), buffer_manager(std::move(buffer_manager_p)),
      state_machine(std::move(state_machine_p)), file_size(buffer_manager->file_handle->FileSize()),
      error_handler(make_shared_ptr<CSVErrorHandler>(options_p.ignore_errors.GetValue())),
      on_disk_file(buffer_manager->file_handle->OnDiskFile()), options(options_p) {

	auto multi_file_reader = MultiFileReader::CreateDefault("CSV Scan");
	if (bind_data.initial_reader.get()) {
		auto &union_reader = *bind_data.initial_reader;
		names = union_reader.GetNames();
		options = union_reader.options;
		types = union_reader.GetTypes();
		multi_file_reader->InitializeReader(*this, options.file_options, bind_data.reader_bind, bind_data.return_types,
		                                    bind_data.return_names, column_ids, nullptr, file_path, context, nullptr);
		InitializeFileNamesTypes();
		return;
	}
	if (!bind_data.column_info.empty()) {
		// Serialized Union By name
		names = bind_data.column_info[0].names;
		types = bind_data.column_info[0].types;
		multi_file_reader->InitializeReader(*this, options.file_options, bind_data.reader_bind, bind_data.return_types,
		                                    bind_data.return_names, column_ids, nullptr, file_path, context, nullptr);
		InitializeFileNamesTypes();
		return;
	}
	names = bind_data.csv_names;
	types = bind_data.csv_types;
	file_schema.Initialize(names, types, file_path);
	multi_file_reader->InitializeReader(*this, options.file_options, bind_data.reader_bind, bind_data.return_types,
	                                    bind_data.return_names, column_ids, nullptr, file_path, context, nullptr);

	InitializeFileNamesTypes();
	SetStart();
}

void CSVFileScan::SetStart() {
	idx_t rows_to_skip = options.GetSkipRows() + state_machine->dialect_options.header.GetValue();
	if (rows_to_skip == 0) {
		start_iterator.first_one = true;
		return;
	}
	SkipScanner skip_scanner(buffer_manager, state_machine, error_handler, rows_to_skip);
	skip_scanner.ParseChunk();
	start_iterator = skip_scanner.GetIterator();
}

CSVFileScan::CSVFileScan(ClientContext &context, const string &file_path_p, const CSVReaderOptions &options_p,
                         const idx_t file_idx_p, const ReadCSVData &bind_data, const vector<column_t> &column_ids,
                         CSVSchema &file_schema, bool per_file_single_threaded)
    : file_path(file_path_p), file_idx(file_idx_p),
      error_handler(make_shared_ptr<CSVErrorHandler>(options_p.ignore_errors.GetValue())), options(options_p) {
	auto multi_file_reader = MultiFileReader::CreateDefault("CSV Scan");
	if (file_idx == 0 && bind_data.initial_reader) {
		auto &union_reader = *bind_data.initial_reader;
		// Initialize Buffer Manager
		buffer_manager = union_reader.buffer_manager;
		// Initialize On Disk and Size of file
		on_disk_file = union_reader.on_disk_file;
		file_size = union_reader.file_size;
		names = union_reader.GetNames();
		options = union_reader.options;
		types = union_reader.GetTypes();
		state_machine = union_reader.state_machine;
		multi_file_reader->InitializeReader(*this, options.file_options, bind_data.reader_bind, bind_data.return_types,
		                                    bind_data.return_names, column_ids, nullptr, file_path, context, nullptr);

		InitializeFileNamesTypes();
		SetStart();
		return;
	}

	// Initialize Buffer Manager
	buffer_manager = make_shared_ptr<CSVBufferManager>(context, options, file_path, file_idx, per_file_single_threaded);
	// Initialize On Disk and Size of file
	on_disk_file = buffer_manager->file_handle->OnDiskFile();
	file_size = buffer_manager->file_handle->FileSize();
	// Initialize State Machine
	auto &state_machine_cache = CSVStateMachineCache::Get(context);

	if (file_idx < bind_data.column_info.size()) {
		// (Serialized) Union By name
		names = bind_data.column_info[file_idx].names;
		types = bind_data.column_info[file_idx].types;
		if (file_idx < bind_data.union_readers.size()) {
			// union readers - use cached options
			D_ASSERT(names == bind_data.union_readers[file_idx]->names);
			D_ASSERT(types == bind_data.union_readers[file_idx]->types);
			options = bind_data.union_readers[file_idx]->options;
		} else {
			// Serialized union by name - sniff again
			options.dialect_options.num_cols = names.size();
			if (options.auto_detect) {
				CSVSniffer sniffer(options, buffer_manager, state_machine_cache);
				sniffer.SniffCSV();
			}
		}
		state_machine = make_shared_ptr<CSVStateMachine>(
		    state_machine_cache.Get(options.dialect_options.state_machine_options), options);

		multi_file_reader->InitializeReader(*this, options.file_options, bind_data.reader_bind, bind_data.return_types,
		                                    bind_data.return_names, column_ids, nullptr, file_path, context, nullptr);
		InitializeFileNamesTypes();
		SetStart();
		return;
	}
	// Sniff it!
	names = bind_data.csv_names;
	types = bind_data.csv_types;
	if (options.auto_detect && bind_data.files.size() > 1) {
		if (file_schema.Empty()) {
			CSVSniffer sniffer(options, buffer_manager, state_machine_cache);
			auto result = sniffer.SniffCSV();
			file_schema.Initialize(result.names, result.return_types, options.file_path);
		} else if (file_idx > 0 && buffer_manager->file_handle->FileSize() > 0) {
			options.file_path = file_path;
			CSVSniffer sniffer(options, buffer_manager, state_machine_cache, false);
			auto result = sniffer.AdaptiveSniff(file_schema);
			names = result.names;
			types = result.return_types;
		}
	}
	if (options.dialect_options.num_cols == 0) {
		// We need to define the number of columns, if the sniffer is not running this must be in the sql_type_list
		options.dialect_options.num_cols = options.sql_type_list.size();
	}
	if (options.dialect_options.state_machine_options.new_line == NewLineIdentifier::NOT_SET) {
		options.dialect_options.state_machine_options.new_line = CSVSniffer::DetectNewLineDelimiter(*buffer_manager);
	}
	state_machine = make_shared_ptr<CSVStateMachine>(
	    state_machine_cache.Get(options.dialect_options.state_machine_options), options);
	multi_file_reader->InitializeReader(*this, options.file_options, bind_data.reader_bind, bind_data.return_types,
	                                    bind_data.return_names, column_ids, nullptr, file_path, context, nullptr);
	InitializeFileNamesTypes();
	SetStart();
}

CSVFileScan::CSVFileScan(ClientContext &context, const string &file_name, const CSVReaderOptions &options_p)
    : file_path(file_name), file_idx(0),
      error_handler(make_shared_ptr<CSVErrorHandler>(options_p.ignore_errors.GetValue())), options(options_p) {
	buffer_manager = make_shared_ptr<CSVBufferManager>(context, options, file_path, file_idx);
	// Initialize On Disk and Size of file
	on_disk_file = buffer_manager->file_handle->OnDiskFile();
	file_size = buffer_manager->file_handle->FileSize();
	// Sniff it (We only really care about dialect detection, if types or number of columns are different this will
	// error out during scanning)
	auto &state_machine_cache = CSVStateMachineCache::Get(context);
	if (options.auto_detect && options.dialect_options.num_cols == 0) {
		CSVSniffer sniffer(options, buffer_manager, state_machine_cache);
		auto sniffer_result = sniffer.SniffCSV();
		if (names.empty()) {
			names = sniffer_result.names;
			types = sniffer_result.return_types;
		}
	}
	if (options.dialect_options.num_cols == 0) {
		// We need to define the number of columns, if the sniffer is not running this must be in the sql_type_list
		options.dialect_options.num_cols = options.sql_type_list.size();
	}
	// Initialize State Machine
	state_machine = make_shared_ptr<CSVStateMachine>(
	    state_machine_cache.Get(options.dialect_options.state_machine_options), options);
	SetStart();
}

void CSVFileScan::InitializeFileNamesTypes() {
	if (reader_data.empty_columns && reader_data.column_ids.empty()) {
		// This means that the columns from this file are irrelevant.
		// just read the first column
		file_types.emplace_back(LogicalType::VARCHAR);
		projected_columns.insert(0);
		projection_ids.emplace_back(0, 0);
		return;
	}

	for (idx_t i = 0; i < reader_data.column_ids.size(); i++) {
		idx_t result_idx = reader_data.column_ids[i];
		file_types.emplace_back(types[result_idx]);
		projected_columns.insert(result_idx);
		projection_ids.emplace_back(result_idx, i);
	}

	if (reader_data.column_ids.empty()) {
		file_types = types;
	}

	// We need to be sure that our types are also following the cast_map
	if (!reader_data.cast_map.empty()) {
		for (idx_t i = 0; i < reader_data.column_ids.size(); i++) {
			if (reader_data.cast_map.find(reader_data.column_ids[i]) != reader_data.cast_map.end()) {
				file_types[i] = reader_data.cast_map[reader_data.column_ids[i]];
			}
		}
	}

	// We sort the types on the order of the parsed chunk
	std::sort(projection_ids.begin(), projection_ids.end());
	vector<LogicalType> sorted_types;
	for (idx_t i = 0; i < projection_ids.size(); ++i) {
		sorted_types.push_back(file_types[projection_ids[i].second]);
	}
	file_types = sorted_types;
}

const string &CSVFileScan::GetFileName() const {
	return file_path;
}
const vector<string> &CSVFileScan::GetNames() {
	return names;
}
const vector<LogicalType> &CSVFileScan::GetTypes() {
	return types;
}

void CSVFileScan::InitializeProjection() {
	for (idx_t i = 0; i < options.dialect_options.num_cols; i++) {
		reader_data.column_ids.push_back(i);
		reader_data.column_mapping.push_back(i);
	}
}

void CSVFileScan::Finish() {
	buffer_manager.reset();
}

} // namespace duckdb<|MERGE_RESOLUTION|>--- conflicted
+++ resolved
@@ -5,113 +5,9 @@
 #include "duckdb/function/table/read_csv.hpp"
 
 namespace duckdb {
-<<<<<<< HEAD
-=======
-
 CSVUnionData::~CSVUnionData() {
 }
 
-void CSVColumnSchema::Initialize(vector<string> &names, vector<LogicalType> &types, const string &file_path_p) {
-	if (!columns.empty()) {
-		throw InternalException("CSV Schema is already populated, this should not happen.");
-	}
-	file_path = file_path_p;
-	D_ASSERT(names.size() == types.size() && !names.empty());
-	for (idx_t i = 0; i < names.size(); i++) {
-		// Populate our little schema
-		columns.push_back({names[i], types[i]});
-		name_idx_map[names[i]] = i;
-	}
-}
-
-bool CSVColumnSchema::Empty() const {
-	return columns.empty();
-}
-
-struct TypeIdxPair {
-	TypeIdxPair(LogicalType type_p, idx_t idx_p) : type(std::move(type_p)), idx(idx_p) {
-	}
-	TypeIdxPair() : idx {} {
-	}
-	LogicalType type;
-	idx_t idx;
-};
-
-// We only really care about types that can be set in the sniffer_auto, or are sniffed by default
-// If the user manually sets them, we should never get a cast issue from the sniffer!
-bool CanWeCastIt(LogicalTypeId source, LogicalTypeId destination) {
-	if (destination == LogicalTypeId::VARCHAR || source == destination) {
-		// We can always cast to varchar
-		// And obviously don't have to do anything if they are equal.
-		return true;
-	}
-	switch (source) {
-	case LogicalTypeId::SQLNULL:
-		return true;
-	case LogicalTypeId::TINYINT:
-		return destination == LogicalTypeId::SMALLINT || destination == LogicalTypeId::INTEGER ||
-		       destination == LogicalTypeId::BIGINT || destination == LogicalTypeId::DECIMAL ||
-		       destination == LogicalTypeId::FLOAT || destination == LogicalTypeId::DOUBLE;
-	case LogicalTypeId::SMALLINT:
-		return destination == LogicalTypeId::INTEGER || destination == LogicalTypeId::BIGINT ||
-		       destination == LogicalTypeId::DECIMAL || destination == LogicalTypeId::FLOAT ||
-		       destination == LogicalTypeId::DOUBLE;
-	case LogicalTypeId::INTEGER:
-		return destination == LogicalTypeId::BIGINT || destination == LogicalTypeId::DECIMAL ||
-		       destination == LogicalTypeId::FLOAT || destination == LogicalTypeId::DOUBLE;
-	case LogicalTypeId::BIGINT:
-		return destination == LogicalTypeId::DECIMAL || destination == LogicalTypeId::FLOAT ||
-		       destination == LogicalTypeId::DOUBLE;
-	case LogicalTypeId::FLOAT:
-		return destination == LogicalTypeId::DOUBLE;
-	default:
-		return false;
-	}
-}
-
-bool CSVColumnSchema::SchemasMatch(string &error_message, vector<string> &names, vector<LogicalType> &types,
-                                   const string &cur_file_path) {
-	D_ASSERT(names.size() == types.size() && !names.empty());
-	bool match = true;
-	unordered_map<string, TypeIdxPair> current_schema;
-	for (idx_t i = 0; i < names.size(); i++) {
-		// Populate our little schema
-		current_schema[names[i]] = {types[i], i};
-	}
-	// Here we check if the schema of a given file matched our original schema
-	// We consider it's not a match if:
-	// 1. The file misses columns that were defined in the original schema.
-	// 2. They have a column match, but the types do not match.
-	std::ostringstream error;
-	error << "Schema mismatch between globbed files."
-	      << "\n";
-	error << "Main file schema: " << file_path << "\n";
-	error << "Current file: " << cur_file_path << "\n";
-
-	for (auto &column : columns) {
-		if (current_schema.find(column.name) == current_schema.end()) {
-			error << "Column with name: \"" << column.name << "\" is missing"
-			      << "\n";
-			match = false;
-		} else {
-			if (!CanWeCastIt(current_schema[column.name].type.id(), column.type.id())) {
-				error << "Column with name: \"" << column.name
-				      << "\" is expected to have type: " << column.type.ToString();
-				error << " But has type: " << current_schema[column.name].type.ToString() << "\n";
-				match = false;
-			}
-		}
-	}
-
-	// Lets suggest some potential fixes
-	error << "Potential Fix: Since your schema has a mismatch, consider setting union_by_name=true.";
-	if (!match) {
-		error_message = error.str();
-	}
-	return match;
-}
-
->>>>>>> 2ae917c4
 CSVFileScan::CSVFileScan(ClientContext &context, shared_ptr<CSVBufferManager> buffer_manager_p,
                          shared_ptr<CSVStateMachine> state_machine_p, const CSVReaderOptions &options_p,
                          const ReadCSVData &bind_data, const vector<column_t> &column_ids, CSVSchema &file_schema)
