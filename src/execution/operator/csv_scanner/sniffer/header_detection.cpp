--- conflicted
+++ resolved
@@ -150,25 +150,18 @@
 			names.push_back(col_name);
 			name_collision_count[col_name] = 0;
 		}
-		if (best_header_row.size() < best_candidate->dialect_options.num_cols && options.null_padding) {
-			for (idx_t col = best_header_row.size(); col < best_candidate->dialect_options.num_cols; col++) {
-				names.push_back(GenerateColumnName(best_candidate->dialect_options.num_cols, col));
+		if (best_header_row.size() < sniffer_state_machine.dialect_options.num_cols && options.null_padding) {
+			for (idx_t col = best_header_row.size(); col < sniffer_state_machine.dialect_options.num_cols; col++) {
+				names.push_back(GenerateColumnName(sniffer_state_machine.dialect_options.num_cols, col));
 			}
-		} else if (best_header_row.size() < best_candidate->dialect_options.num_cols) {
+		} else if (best_header_row.size() < sniffer_state_machine.dialect_options.num_cols) {
 			throw InternalException("Detected header has number of columns inferior to dialect detection");
 		}
 
 	} else {
-<<<<<<< HEAD
 		sniffer_state_machine.dialect_options.header = false;
 		for (idx_t col = 0; col < sniffer_state_machine.dialect_options.num_cols; col++) {
-			string column_name = GenerateColumnName(sniffer_state_machine.dialect_options.num_cols, col);
-			names.push_back(column_name);
-=======
-		best_candidate->dialect_options.header = false;
-		for (idx_t col = 0; col < best_candidate->dialect_options.num_cols; col++) {
-			names.push_back(GenerateColumnName(best_candidate->dialect_options.num_cols, col));
->>>>>>> 7560c26b
+			names.push_back(GenerateColumnName(sniffer_state_machine.dialect_options.num_cols, col));
 		}
 	}
 
