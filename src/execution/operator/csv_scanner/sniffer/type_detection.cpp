#include "duckdb/common/operator/decimal_cast_operators.hpp"
#include "duckdb/execution/operator/scan/csv/csv_sniffer.hpp"
#include "duckdb/common/algorithm.hpp"
#include "duckdb/common/string.hpp"
#include "duckdb/execution/operator/scan/csv/parse_values.hpp"

namespace duckdb {
struct TryCastFloatingOperator {
	template <class OP, class T>
	static bool Operation(string_t input) {
		T result;
		string error_message;
		return OP::Operation(input, result, &error_message);
	}
};



static bool StartsWithNumericDate(string &separator, const string &value) {
	auto begin = value.c_str();
	auto end = begin + value.size();

	//	StrpTimeFormat::Parse will skip whitespace, so we can too
	auto field1 = std::find_if_not(begin, end, StringUtil::CharacterIsSpace);
	if (field1 == end) {
		return false;
	}

	//	first numeric field must start immediately
	if (!StringUtil::CharacterIsDigit(*field1)) {
		return false;
	}
	auto literal1 = std::find_if_not(field1, end, StringUtil::CharacterIsDigit);
	if (literal1 == end) {
		return false;
	}

	//	second numeric field must exist
	auto field2 = std::find_if(literal1, end, StringUtil::CharacterIsDigit);
	if (field2 == end) {
		return false;
	}
	auto literal2 = std::find_if_not(field2, end, StringUtil::CharacterIsDigit);
	if (literal2 == end) {
		return false;
	}

	//	third numeric field must exist
	auto field3 = std::find_if(literal2, end, StringUtil::CharacterIsDigit);
	if (field3 == end) {
		return false;
	}

	//	second literal must match first
	if (((field3 - literal2) != (field2 - literal1)) || strncmp(literal1, literal2, (field2 - literal1)) != 0) {
		return false;
	}

	//	copy the literal as the separator, escaping percent signs
	separator.clear();
	while (literal1 < field2) {
		const auto literal_char = *literal1++;
		if (literal_char == '%') {
			separator.push_back(literal_char);
		}
		separator.push_back(literal_char);
	}

	return true;
}

string GenerateDateFormat(const string &separator, const char *format_template) {
	string format_specifier = format_template;
	auto amount_of_dashes = std::count(format_specifier.begin(), format_specifier.end(), '-');
	// All our date formats must have at least one -
	D_ASSERT(amount_of_dashes);
	string result;
	result.reserve(format_specifier.size() - amount_of_dashes + (amount_of_dashes * separator.size()));
	for (auto &character : format_specifier) {
		if (character == '-') {
			result += separator;
		} else {
			result += character;
		}
	}
	return result;
}

bool CSVSniffer::TryCastValue(CSVStateMachineSniffing &candidate, const Value &value, const LogicalType &sql_type) {
	if (value.IsNull()) {
		return true;
	}
	if (candidate.dialect_options.has_format.find(LogicalTypeId::DATE)->second &&
	    sql_type.id() == LogicalTypeId::DATE) {
		date_t result;
		string error_message;
		return candidate.dialect_options.date_format.find(LogicalTypeId::DATE)
		    ->second.TryParseDate(string_t(StringValue::Get(value)), result, error_message);
	}
	if (candidate.dialect_options.has_format.find(LogicalTypeId::TIMESTAMP)->second &&
	    sql_type.id() == LogicalTypeId::TIMESTAMP) {
		timestamp_t result;
		string error_message;
		return candidate.dialect_options.date_format.find(LogicalTypeId::TIMESTAMP)
		    ->second.TryParseTimestamp(string_t(StringValue::Get(value)), result, error_message);
	}
	if (candidate.options.decimal_separator != "." && (sql_type.id() == LogicalTypeId::DOUBLE)) {
		return TryCastFloatingOperator::Operation<TryCastErrorMessageCommaSeparated, double>(StringValue::Get(value));
	}
	Value new_value;
	string error_message;
	return value.TryCastAs(buffer_manager->context, sql_type, new_value, &error_message, true);
}

void CSVSniffer::SetDateFormat(CSVStateMachineSniffing &candidate, const string &format_specifier,
                               const LogicalTypeId &sql_type) {
	candidate.dialect_options.has_format[sql_type] = true;
	auto &date_format = candidate.dialect_options.date_format[sql_type];
	date_format.format_specifier = format_specifier;
	StrTimeFormat::ParseFormatSpecifier(date_format.format_specifier, date_format);
}

<<<<<<< HEAD
void CSVSniffer::DetectDateAndTimeStampFormats(CSVStateMachineSniffing &candidate,
=======
struct SniffValue {
	inline static void Initialize(CSVStateMachine &machine) {
		machine.state = CSVState::STANDARD;
		machine.previous_state = CSVState::STANDARD;
		machine.pre_previous_state = CSVState::STANDARD;
		machine.cur_rows = 0;
		machine.value = "";
		machine.rows_read = 0;
	}

	inline static bool Process(CSVStateMachine &machine, vector<TupleSniffing> &sniffed_values, char current_char,
	                           idx_t current_pos) {

		if ((machine.dialect_options.new_line == NewLineIdentifier::SINGLE &&
		     (current_char == '\r' || current_char == '\n')) ||
		    (machine.dialect_options.new_line == NewLineIdentifier::CARRY_ON && current_char == '\n')) {
			machine.rows_read++;
		}

		if ((machine.previous_state == CSVState::RECORD_SEPARATOR && machine.state != CSVState::EMPTY_LINE) ||
		    (machine.state != CSVState::RECORD_SEPARATOR && machine.previous_state == CSVState::CARRIAGE_RETURN)) {
			sniffed_values[machine.cur_rows].position = machine.line_start_pos;
			sniffed_values[machine.cur_rows].set = true;
			machine.line_start_pos = current_pos;
		}
		machine.pre_previous_state = machine.previous_state;
		machine.previous_state = machine.state;
		machine.state = static_cast<CSVState>(
		    machine.transition_array[static_cast<uint8_t>(machine.state)][static_cast<uint8_t>(current_char)]);

		bool carriage_return = machine.previous_state == CSVState::CARRIAGE_RETURN;
		if (machine.previous_state == CSVState::DELIMITER ||
		    (machine.previous_state == CSVState::RECORD_SEPARATOR && machine.state != CSVState::EMPTY_LINE) ||
		    (machine.state != CSVState::RECORD_SEPARATOR && carriage_return)) {
			// Started a new value
			// Check if it's UTF-8
			machine.VerifyUTF8();
			if (machine.value.empty() || machine.value == machine.options.null_str) {
				// We set empty == null value
				sniffed_values[machine.cur_rows].values.push_back(Value(LogicalType::VARCHAR));
			} else {
				sniffed_values[machine.cur_rows].values.push_back(Value(machine.value));
			}
			sniffed_values[machine.cur_rows].line_number = machine.rows_read;

			machine.value = "";
		}
		if (machine.state == CSVState::STANDARD ||
		    (machine.state == CSVState::QUOTED && machine.previous_state == CSVState::QUOTED)) {
			machine.value += current_char;
		}
		machine.cur_rows +=
		    machine.previous_state == CSVState::RECORD_SEPARATOR && machine.state != CSVState::EMPTY_LINE;
		// It means our carriage return is actually a record separator
		machine.cur_rows += machine.state != CSVState::RECORD_SEPARATOR && carriage_return;
		if (machine.cur_rows >= sniffed_values.size()) {
			// We sniffed enough rows
			return true;
		}
		return false;
	}

	inline static void Finalize(CSVStateMachine &machine, vector<TupleSniffing> &sniffed_values) {
		if (machine.cur_rows < sniffed_values.size() && machine.state == CSVState::DELIMITER) {
			// Started a new empty value
			sniffed_values[machine.cur_rows].values.push_back(Value(machine.value));
		}
		if (machine.cur_rows < sniffed_values.size() && machine.state != CSVState::EMPTY_LINE) {
			machine.VerifyUTF8();
			sniffed_values[machine.cur_rows].line_number = machine.rows_read;
			if (!sniffed_values[machine.cur_rows].set) {
				sniffed_values[machine.cur_rows].position = machine.line_start_pos;
				sniffed_values[machine.cur_rows].set = true;
			}

			sniffed_values[machine.cur_rows++].values.push_back(Value(machine.value));
		}
		sniffed_values.erase(sniffed_values.end() - (sniffed_values.size() - machine.cur_rows), sniffed_values.end());
	}
};

void CSVSniffer::DetectDateAndTimeStampFormats(CSVStateMachine &candidate,
>>>>>>> 7560c26b
                                               map<LogicalTypeId, bool> &has_format_candidates,
                                               map<LogicalTypeId, vector<string>> &format_candidates,
                                               const LogicalType &sql_type, const string &separator, Value &dummy_val) {
	// generate date format candidates the first time through
	auto &type_format_candidates = format_candidates[sql_type.id()];
	const auto had_format_candidates = has_format_candidates[sql_type.id()];
	if (!has_format_candidates[sql_type.id()]) {
		has_format_candidates[sql_type.id()] = true;
		// order by preference
		auto entry = format_template_candidates.find(sql_type.id());
		if (entry != format_template_candidates.end()) {
			const auto &format_template_list = entry->second;
			for (const auto &t : format_template_list) {
				const auto format_string = GenerateDateFormat(separator, t);
				// don't parse ISO 8601
				if (format_string.find("%Y-%m-%d") == string::npos) {
					type_format_candidates.emplace_back(format_string);
				}
			}
		}
		//	initialise the first candidate
		candidate.dialect_options.has_format[sql_type.id()] = true;
		//	all formats are constructed to be valid
		SetDateFormat(candidate, type_format_candidates.back(), sql_type.id());
	}
	// check all formats and keep the first one that works
	StrpTimeFormat::ParseResult result;
	auto save_format_candidates = type_format_candidates;
	while (!type_format_candidates.empty()) {
		//	avoid using exceptions for flow control...
		auto &current_format = candidate.dialect_options.date_format[sql_type.id()];
		if (current_format.Parse(StringValue::Get(dummy_val), result)) {
			break;
		}
		//	doesn't work - move to the next one
		type_format_candidates.pop_back();
		candidate.dialect_options.has_format[sql_type.id()] = (!type_format_candidates.empty());
		if (!type_format_candidates.empty()) {
			SetDateFormat(candidate, type_format_candidates.back(), sql_type.id());
		}
	}
	//	if none match, then this is not a value of type sql_type,
	if (type_format_candidates.empty()) {
		//	so restore the candidates that did work.
		//	or throw them out if they were generated by this value.
		if (had_format_candidates) {
			type_format_candidates.swap(save_format_candidates);
			if (!type_format_candidates.empty()) {
				SetDateFormat(candidate, type_format_candidates.back(), sql_type.id());
			}
		} else {
			has_format_candidates[sql_type.id()] = false;
		}
	}
}

void CSVSniffer::DetectTypes() {
	idx_t min_varchar_cols = max_columns_found + 1;
	vector<LogicalType> return_types;
	// check which info candidate leads to minimum amount of non-varchar columns...
	for (auto &candidate : candidates) {
		auto &sniffing_state_machine = candidate->GetStateMachineSniff();
		unordered_map<idx_t, vector<LogicalType>> info_sql_types_candidates;
		for (idx_t i = 0; i < sniffing_state_machine.dialect_options.num_cols; i++) {
			info_sql_types_candidates[i] = sniffing_state_machine.options.auto_type_candidates;
		}
		map<LogicalTypeId, bool> has_format_candidates;
		map<LogicalTypeId, vector<string>> format_candidates;
		for (const auto &t : format_template_candidates) {
			has_format_candidates[t.first] = false;
			format_candidates[t.first].clear();
		}
		D_ASSERT(sniffing_state_machine.dialect_options.num_cols > 0);

		// Set all return_types to VARCHAR so we can do datatype detection based on VARCHAR values
		return_types.clear();
		return_types.assign(sniffing_state_machine.dialect_options.num_cols, LogicalType::VARCHAR);

		// Reset candidate for parsing
		candidate->Reset();

		// Parse chunk and read csv with info candidate
<<<<<<< HEAD
		idx_t sample_size = options.sample_chunk_size;
		if (options.sample_chunk_size == 1) {
			sample_size++;
		}
		vector<TupleOfValues> tuples(sample_size);
		candidate->Process<ParseValues>(*candidate, tuples);
=======
		vector<TupleSniffing> tuples(STANDARD_VECTOR_SIZE);
		candidate->csv_buffer_iterator.Process<SniffValue>(*candidate, tuples);
>>>>>>> 7560c26b
		// Potentially Skip empty rows (I find this dirty, but it is what the original code does)
		idx_t true_start = 0;
		idx_t true_pos = 0;
		idx_t values_start = 0;
		while (true_start < tuples.size()) {
			if (tuples[true_start].values.empty() ||
			    (tuples[true_start].values.size() == 1 && tuples[true_start].values[0].IsNull())) {
				true_start = tuples[true_start].line_number;
				if (true_start < tuples.size()) {
					true_pos = tuples[true_start].position;
				}
				values_start++;
			} else {
				break;
			}
		}

		// Potentially Skip Notes (I also find this dirty, but it is what the original code does)
		while (true_start < tuples.size()) {
			if (tuples[true_start].values.size() < max_columns_found && !options.null_padding) {

				true_start = tuples[true_start].line_number;
				if (true_start < tuples.size()) {
					true_pos = tuples[true_start].position;
				}
				values_start++;
			} else {
				break;
			}
		}
		if (values_start > 0) {
			tuples.erase(tuples.begin(), tuples.begin() + values_start);
		}

		idx_t row_idx = 0;
		if (tuples.size() > 1 && (!options.has_header || (options.has_header && options.dialect_options.header))) {
			// This means we have more than one row, hence we can use the first row to detect if we have a header
			row_idx = 1;
		}
		if (!tuples.empty()) {
			best_start_without_header = tuples[0].position - true_pos;
		}

		// First line where we start our type detection
		const idx_t start_idx_detection = row_idx;
		for (; row_idx < tuples.size(); row_idx++) {
			for (idx_t col = 0; col < tuples[row_idx].values.size(); col++) {
				auto &col_type_candidates = info_sql_types_candidates[col];
				// col_type_candidates can't be empty since anything in a CSV file should at least be a string
				// and we validate utf-8 compatibility when creating the type
				D_ASSERT(!col_type_candidates.empty());
				auto cur_top_candidate = col_type_candidates.back();
				auto dummy_val = tuples[row_idx].values[col];
				// try cast from string to sql_type
				while (col_type_candidates.size() > 1) {
					const auto &sql_type = col_type_candidates.back();
					// try formatting for date types if the user did not specify one and it starts with numeric values.
					string separator;
					bool has_format_is_set = false;
					auto format_iterator = sniffing_state_machine.dialect_options.has_format.find(sql_type.id());
					if (format_iterator != sniffing_state_machine.dialect_options.has_format.end()) {
						has_format_is_set = format_iterator->second;
					}
					if (has_format_candidates.count(sql_type.id()) &&
					    (!has_format_is_set || format_candidates[sql_type.id()].size() > 1) && !dummy_val.IsNull() &&
					    StartsWithNumericDate(separator, StringValue::Get(dummy_val))) {
						DetectDateAndTimeStampFormats(sniffing_state_machine, has_format_candidates, format_candidates,
						                              sql_type, separator, dummy_val);
					}
					// try cast from string to sql_type
					if (TryCastValue(sniffing_state_machine, dummy_val, sql_type)) {
						break;
					} else {
						if (row_idx != start_idx_detection && cur_top_candidate == LogicalType::BOOLEAN) {
							// If we thought this was a boolean value (i.e., T,F, True, False) and it is not, we
							// immediately pop to varchar.
							while (col_type_candidates.back() != LogicalType::VARCHAR) {
								col_type_candidates.pop_back();
							}
							break;
						}
						col_type_candidates.pop_back();
					}
				}
			}
		}

		idx_t varchar_cols = 0;

		for (idx_t col = 0; col < info_sql_types_candidates.size(); col++) {
			auto &col_type_candidates = info_sql_types_candidates[col];
			// check number of varchar columns
			const auto &col_type = col_type_candidates.back();
			if (col_type == LogicalType::VARCHAR) {
				varchar_cols++;
			}
		}

		// it's good if the dialect creates more non-varchar columns, but only if we sacrifice < 30% of best_num_cols.
		if (varchar_cols < min_varchar_cols && info_sql_types_candidates.size() > (max_columns_found * 0.7)) {
			// we have a new best_options candidate
			if (true_start > 0) {
				// Add empty rows to skip_rows
				sniffing_state_machine.dialect_options.skip_rows += true_start;
			}
			best_candidate = std::move(candidate);
			min_varchar_cols = varchar_cols;
			best_sql_types_candidates_per_column_idx = info_sql_types_candidates;
			best_format_candidates = format_candidates;
			best_header_row = tuples[0].values;
			best_start_with_header = tuples[0].position - true_pos;
		}
	}
	// Assert that it's all good at this point.
	D_ASSERT(best_candidate && !best_format_candidates.empty() && !best_header_row.empty());

	for (const auto &best : best_format_candidates) {
		if (!best.second.empty()) {
			SetDateFormat(best_candidate->GetStateMachineSniff(), best.second.back(), best.first);
		}
	}
}

} // namespace duckdb<|MERGE_RESOLUTION|>--- conflicted
+++ resolved
@@ -120,92 +120,7 @@
 	StrTimeFormat::ParseFormatSpecifier(date_format.format_specifier, date_format);
 }
 
-<<<<<<< HEAD
 void CSVSniffer::DetectDateAndTimeStampFormats(CSVStateMachineSniffing &candidate,
-=======
-struct SniffValue {
-	inline static void Initialize(CSVStateMachine &machine) {
-		machine.state = CSVState::STANDARD;
-		machine.previous_state = CSVState::STANDARD;
-		machine.pre_previous_state = CSVState::STANDARD;
-		machine.cur_rows = 0;
-		machine.value = "";
-		machine.rows_read = 0;
-	}
-
-	inline static bool Process(CSVStateMachine &machine, vector<TupleSniffing> &sniffed_values, char current_char,
-	                           idx_t current_pos) {
-
-		if ((machine.dialect_options.new_line == NewLineIdentifier::SINGLE &&
-		     (current_char == '\r' || current_char == '\n')) ||
-		    (machine.dialect_options.new_line == NewLineIdentifier::CARRY_ON && current_char == '\n')) {
-			machine.rows_read++;
-		}
-
-		if ((machine.previous_state == CSVState::RECORD_SEPARATOR && machine.state != CSVState::EMPTY_LINE) ||
-		    (machine.state != CSVState::RECORD_SEPARATOR && machine.previous_state == CSVState::CARRIAGE_RETURN)) {
-			sniffed_values[machine.cur_rows].position = machine.line_start_pos;
-			sniffed_values[machine.cur_rows].set = true;
-			machine.line_start_pos = current_pos;
-		}
-		machine.pre_previous_state = machine.previous_state;
-		machine.previous_state = machine.state;
-		machine.state = static_cast<CSVState>(
-		    machine.transition_array[static_cast<uint8_t>(machine.state)][static_cast<uint8_t>(current_char)]);
-
-		bool carriage_return = machine.previous_state == CSVState::CARRIAGE_RETURN;
-		if (machine.previous_state == CSVState::DELIMITER ||
-		    (machine.previous_state == CSVState::RECORD_SEPARATOR && machine.state != CSVState::EMPTY_LINE) ||
-		    (machine.state != CSVState::RECORD_SEPARATOR && carriage_return)) {
-			// Started a new value
-			// Check if it's UTF-8
-			machine.VerifyUTF8();
-			if (machine.value.empty() || machine.value == machine.options.null_str) {
-				// We set empty == null value
-				sniffed_values[machine.cur_rows].values.push_back(Value(LogicalType::VARCHAR));
-			} else {
-				sniffed_values[machine.cur_rows].values.push_back(Value(machine.value));
-			}
-			sniffed_values[machine.cur_rows].line_number = machine.rows_read;
-
-			machine.value = "";
-		}
-		if (machine.state == CSVState::STANDARD ||
-		    (machine.state == CSVState::QUOTED && machine.previous_state == CSVState::QUOTED)) {
-			machine.value += current_char;
-		}
-		machine.cur_rows +=
-		    machine.previous_state == CSVState::RECORD_SEPARATOR && machine.state != CSVState::EMPTY_LINE;
-		// It means our carriage return is actually a record separator
-		machine.cur_rows += machine.state != CSVState::RECORD_SEPARATOR && carriage_return;
-		if (machine.cur_rows >= sniffed_values.size()) {
-			// We sniffed enough rows
-			return true;
-		}
-		return false;
-	}
-
-	inline static void Finalize(CSVStateMachine &machine, vector<TupleSniffing> &sniffed_values) {
-		if (machine.cur_rows < sniffed_values.size() && machine.state == CSVState::DELIMITER) {
-			// Started a new empty value
-			sniffed_values[machine.cur_rows].values.push_back(Value(machine.value));
-		}
-		if (machine.cur_rows < sniffed_values.size() && machine.state != CSVState::EMPTY_LINE) {
-			machine.VerifyUTF8();
-			sniffed_values[machine.cur_rows].line_number = machine.rows_read;
-			if (!sniffed_values[machine.cur_rows].set) {
-				sniffed_values[machine.cur_rows].position = machine.line_start_pos;
-				sniffed_values[machine.cur_rows].set = true;
-			}
-
-			sniffed_values[machine.cur_rows++].values.push_back(Value(machine.value));
-		}
-		sniffed_values.erase(sniffed_values.end() - (sniffed_values.size() - machine.cur_rows), sniffed_values.end());
-	}
-};
-
-void CSVSniffer::DetectDateAndTimeStampFormats(CSVStateMachine &candidate,
->>>>>>> 7560c26b
                                                map<LogicalTypeId, bool> &has_format_candidates,
                                                map<LogicalTypeId, vector<string>> &format_candidates,
                                                const LogicalType &sql_type, const string &separator, Value &dummy_val) {
@@ -288,17 +203,8 @@
 		candidate->Reset();
 
 		// Parse chunk and read csv with info candidate
-<<<<<<< HEAD
-		idx_t sample_size = options.sample_chunk_size;
-		if (options.sample_chunk_size == 1) {
-			sample_size++;
-		}
-		vector<TupleOfValues> tuples(sample_size);
+		vector<TupleOfValues> tuples(STANDARD_VECTOR_SIZE + 1);
 		candidate->Process<ParseValues>(*candidate, tuples);
-=======
-		vector<TupleSniffing> tuples(STANDARD_VECTOR_SIZE);
-		candidate->csv_buffer_iterator.Process<SniffValue>(*candidate, tuples);
->>>>>>> 7560c26b
 		// Potentially Skip empty rows (I find this dirty, but it is what the original code does)
 		idx_t true_start = 0;
 		idx_t true_pos = 0;
