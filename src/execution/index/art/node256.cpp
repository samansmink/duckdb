#include "duckdb/execution/index/art/node256.hpp"

#include "duckdb/execution/index/art/art.hpp"
#include "duckdb/execution/index/art/node48.hpp"

namespace duckdb {

Node256::Node256() : Node(NodeType::N256) {
}

idx_t Node256::MemorySize(ART &art, const bool &recurse) {
	if (recurse) {
		return prefix.MemorySize() + sizeof(*this) + RecursiveMemorySize(art);
	}
	return prefix.MemorySize() + sizeof(*this);
}

idx_t Node256::GetChildPos(uint8_t k) {
	if (children[k]) {
		return k;
	} else {
		return DConstants::INVALID_INDEX;
	}
}

idx_t Node256::GetChildGreaterEqual(uint8_t k, bool &equal) {
	for (idx_t pos = k; pos < Node256::GetSize(); pos++) {
		if (children[pos]) {
			if (pos == k) {
				equal = true;
			} else {
				equal = false;
			}
			return pos;
		}
	}
	return DConstants::INVALID_INDEX;
}

idx_t Node256::GetMin() {
	for (idx_t i = 0; i < Node256::GetSize(); i++) {
		if (children[i]) {
			return i;
		}
	}
	return DConstants::INVALID_INDEX;
}

idx_t Node256::GetNextPos(idx_t pos) {
	pos == DConstants::INVALID_INDEX ? pos = 0 : pos++;
	for (; pos < Node256::GetSize(); pos++) {
		if (children[pos]) {
			return pos;
		}
	}
	return Node::GetNextPos(pos);
}

idx_t Node256::GetNextPosAndByte(idx_t pos, uint8_t &byte) {
<<<<<<< HEAD
	pos == DConstants::INVALID_INDEX ? pos = 0 : pos++;
	for (; pos < Node256::GetSize(); pos++) {
=======
	for (pos == DConstants::INVALID_INDEX ? pos = 0 : pos++; pos < 256; pos++) {
>>>>>>> 42a68901
		if (children[pos]) {
			byte = uint8_t(pos);
			return pos;
		}
	}
	return Node::GetNextPos(pos);
}

Node *Node256::GetChild(ART &art, idx_t pos) {
	return children[pos].Unswizzle(art);
}

void Node256::ReplaceChildPointer(idx_t pos, Node *node) {
	children[pos] = node;
}

bool Node256::GetARTPointer(idx_t pos) {
	return children[pos] && !children[pos].IsSwizzled();
}

void Node256::InsertChild(ART &, Node *&node, uint8_t key_byte, Node *new_child) {
	auto n = (Node256 *)(node);

	n->count++;
	n->children[key_byte] = new_child;
}

void Node256::EraseChild(ART &art, Node *&node, idx_t pos) {
	auto n = (Node256 *)(node);

	// adjust the ART size
	if (n->GetARTPointer(pos)) {
		auto child = n->GetChild(art, pos);
		D_ASSERT(art.memory_size >= child->MemorySize(art, true));
		art.memory_size -= child->MemorySize(art, true);
	}

	// erase the child and decrease the count
	n->children[pos].Reset();
	n->count--;

	// shrink node to Node48
	if (node->count <= Node48::GetSize() - 11) {

		auto new_node = Node48::New();
<<<<<<< HEAD
		art.memory_size += new_node->MemorySize(art, false);
		new_node->prefix = move(n->prefix);

		for (idx_t i = 0; i < Node256::GetSize(); i++) {
=======
		new_node->prefix = std::move(n->prefix);
		for (idx_t i = 0; i < 256; i++) {
>>>>>>> 42a68901
			if (n->children[i]) {
				new_node->child_index[i] = new_node->count;
				new_node->children[new_node->count++] = n->children[i];
				n->children[i] = nullptr;
			}
		}

		D_ASSERT(art.memory_size >= node->MemorySize(art, false));
		art.memory_size -= node->MemorySize(art, false);
		Node::Delete(node);
		node = new_node;
	}
}

idx_t Node256::GetSize() {
	return 256;
}

} // namespace duckdb<|MERGE_RESOLUTION|>--- conflicted
+++ resolved
@@ -57,12 +57,8 @@
 }
 
 idx_t Node256::GetNextPosAndByte(idx_t pos, uint8_t &byte) {
-<<<<<<< HEAD
 	pos == DConstants::INVALID_INDEX ? pos = 0 : pos++;
 	for (; pos < Node256::GetSize(); pos++) {
-=======
-	for (pos == DConstants::INVALID_INDEX ? pos = 0 : pos++; pos < 256; pos++) {
->>>>>>> 42a68901
 		if (children[pos]) {
 			byte = uint8_t(pos);
 			return pos;
@@ -108,15 +104,10 @@
 	if (node->count <= Node48::GetSize() - 11) {
 
 		auto new_node = Node48::New();
-<<<<<<< HEAD
 		art.memory_size += new_node->MemorySize(art, false);
-		new_node->prefix = move(n->prefix);
+		new_node->prefix = std::move(n->prefix);
 
 		for (idx_t i = 0; i < Node256::GetSize(); i++) {
-=======
-		new_node->prefix = std::move(n->prefix);
-		for (idx_t i = 0; i < 256; i++) {
->>>>>>> 42a68901
 			if (n->children[i]) {
 				new_node->child_index[i] = new_node->count;
 				new_node->children[new_node->count++] = n->children[i];
