#include "duckdb/common/dl.hpp"
#include "duckdb/common/virtual_file_system.hpp"
#include "duckdb/main/extension_helper.hpp"
#include "duckdb/main/error_manager.hpp"
#include "mbedtls_wrapper.hpp"

namespace duckdb {

//===--------------------------------------------------------------------===//
// Load External Extension
//===--------------------------------------------------------------------===//
typedef void (*ext_init_fun_t)(DatabaseInstance &);
typedef const char *(*ext_version_fun_t)(void);
typedef void (*ext_storage_init_t)(DBConfig &);

template <class T>
static T LoadFunctionFromDLL(void *dll, const string &function_name, const string &filename) {
	auto function = dlsym(dll, function_name.c_str());
	if (!function) {
		throw IOException("File \"%s\" did not contain function \"%s\": %s", filename, function_name, GetDLError());
	}
	return (T)function;
}

ExtensionInitResult ExtensionHelper::InitialLoad(DBConfig &config, FileOpener *opener, const string &extension) {
	if (!config.options.enable_external_access) {
		throw PermissionException("Loading external extensions is disabled through configuration");
	}
	VirtualFileSystem fallback_file_system; // config may not contain one yet
	auto &fs = config.file_system ? *config.file_system : fallback_file_system;
	auto filename = fs.ConvertSeparators(extension);

	// shorthand case
<<<<<<< HEAD
	if (!StringUtil::Contains(extension, ".") && !StringUtil::Contains(extension, fs.PathSeparator())) {
		string local_path = !config.options.extension_directory.empty() ? config.options.extension_directory
		                                                                : fs.GetHomeDirectory(opener);

		// convert random separators to platform-canonic
		local_path = fs.ConvertSeparators(local_path);
		// expand ~ in extension directory
		local_path = fs.ExpandPath(local_path, opener);

=======
	if (!ExtensionHelper::IsFullPath(extension)) {
		string local_path = fs.GetHomeDirectory(opener);
>>>>>>> 1aec9fc7
		auto path_components = PathComponents();
		for (auto &path_ele : path_components) {
			local_path = fs.JoinPath(local_path, path_ele);
		}
		string extension_name = ApplyExtensionAlias(extension);
		filename = fs.JoinPath(local_path, extension_name + ".duckdb_extension");
	}
	if (!fs.FileExists(filename)) {
		string message;
		bool exact_match = ExtensionHelper::CreateSuggestions(extension, message);
		if (exact_match) {
			message += "\nInstall it first using \"INSTALL " + extension + "\".";
		}
		throw IOException("Extension \"%s\" not found.\n%s", filename, message);
	}
	if (!config.options.allow_unsigned_extensions) {
		auto handle = fs.OpenFile(filename, FileFlags::FILE_FLAGS_READ);

		// signature is the last 265 bytes of the file

		string signature;
		signature.resize(256);

		auto signature_offset = handle->GetFileSize() - signature.size();

		string file_content;
		file_content.resize(signature_offset);
		handle->Read((void *)file_content.data(), signature_offset, 0);

		// TODO maybe we should do a stream read / hash update here
		handle->Read((void *)signature.data(), signature.size(), signature_offset);

		auto hash = duckdb_mbedtls::MbedTlsWrapper::ComputeSha256Hash(file_content);

		bool any_valid = false;
		for (auto &key : ExtensionHelper::GetPublicKeys()) {
			if (duckdb_mbedtls::MbedTlsWrapper::IsValidSha256Signature(key, signature, hash)) {
				any_valid = true;
				break;
			}
		}
		if (!any_valid) {
			throw IOException(config.error_manager->FormatException(ErrorType::UNSIGNED_EXTENSION, filename));
		}
	}
	auto lib_hdl = dlopen(filename.c_str(), RTLD_NOW | RTLD_LOCAL);
	if (!lib_hdl) {
		throw IOException("Extension \"%s\" could not be loaded: %s", filename, GetDLError());
	}

	auto basename = fs.ExtractBaseName(filename);

	ext_version_fun_t version_fun;
	auto version_fun_name = basename + "_version";

	version_fun = LoadFunctionFromDLL<ext_version_fun_t>(lib_hdl, version_fun_name, filename);

	std::string engine_version = std::string(DuckDB::LibraryVersion());

	auto version_fun_result = (*version_fun)();
	if (version_fun_result == nullptr) {
		throw InvalidInputException("Extension \"%s\" returned a nullptr", filename);
	}
	std::string extension_version = std::string(version_fun_result);

	// Trim v's if necessary
	std::string extension_version_trimmed = extension_version;
	std::string engine_version_trimmed = engine_version;
	if (extension_version.length() > 0 && extension_version[0] == 'v') {
		extension_version_trimmed = extension_version.substr(1);
	}
	if (engine_version.length() > 0 && engine_version[0] == 'v') {
		engine_version_trimmed = engine_version.substr(1);
	}

	if (extension_version_trimmed != engine_version_trimmed) {
		throw InvalidInputException("Extension \"%s\" version (%s) does not match DuckDB version (%s)", filename,
		                            extension_version, engine_version);
	}

	ExtensionInitResult res;
	res.basename = basename;
	res.filename = filename;
	res.lib_hdl = lib_hdl;
	return res;
}

bool ExtensionHelper::IsFullPath(const string &extension) {
	return StringUtil::Contains(extension, ".") || StringUtil::Contains(extension, "/") ||
	       StringUtil::Contains(extension, "\\");
}

string ExtensionHelper::GetExtensionName(const string &extension) {
	if (!IsFullPath(extension)) {
		return extension;
	}
	auto splits = StringUtil::Split(StringUtil::Replace(extension, "\\", "/"), '/');
	if (splits.empty()) {
		return extension;
	}
	splits = StringUtil::Split(splits.back(), '.');
	if (splits.empty()) {
		return extension;
	}
	return StringUtil::Lower(splits.front());
}

void ExtensionHelper::LoadExternalExtension(DatabaseInstance &db, FileOpener *opener, const string &extension) {
	if (db.ExtensionIsLoaded(extension)) {
		return;
	}

	auto res = InitialLoad(DBConfig::GetConfig(db), opener, extension);
	auto init_fun_name = res.basename + "_init";

	ext_init_fun_t init_fun;
	init_fun = LoadFunctionFromDLL<ext_init_fun_t>(res.lib_hdl, init_fun_name, res.filename);

	try {
		(*init_fun)(db);
	} catch (std::exception &e) {
		throw InvalidInputException("Initialization function \"%s\" from file \"%s\" threw an exception: \"%s\"",
		                            init_fun_name, res.filename, e.what());
	}

	db.SetExtensionLoaded(extension);
}

void ExtensionHelper::LoadExternalExtension(ClientContext &context, const string &extension) {
	LoadExternalExtension(DatabaseInstance::GetDatabase(context), FileSystem::GetFileOpener(context), extension);
}

void ExtensionHelper::StorageInit(string &extension, DBConfig &config) {
	extension = ExtensionHelper::ApplyExtensionAlias(extension);
	auto res = InitialLoad(config, nullptr, extension); // TODO opener
	auto storage_fun_name = res.basename + "_storage_init";

	ext_storage_init_t storage_init_fun;
	storage_init_fun = LoadFunctionFromDLL<ext_storage_init_t>(res.lib_hdl, storage_fun_name, res.filename);

	try {
		(*storage_init_fun)(config);
	} catch (std::exception &e) {
		throw InvalidInputException(
		    "Storage initialization function \"%s\" from file \"%s\" threw an exception: \"%s\"", storage_fun_name,
		    res.filename, e.what());
	}
}

string ExtensionHelper::ExtractExtensionPrefixFromPath(const string &path) {
	auto first_colon = path.find(':');
	if (first_colon == string::npos || first_colon < 2) { // needs to be at least two characters because windows c: ...
		return "";
	}
	auto extension = path.substr(0, first_colon);

	if (path.substr(first_colon, 3) == "://") {
		// these are not extensions
		return "";
	}

	D_ASSERT(extension.size() > 1);
	// needs to be alphanumeric
	for (auto &ch : extension) {
		if (!isalnum(ch) && ch != '_') {
			return "";
		}
	}
	return extension;
}

} // namespace duckdb<|MERGE_RESOLUTION|>--- conflicted
+++ resolved
@@ -31,8 +31,7 @@
 	auto filename = fs.ConvertSeparators(extension);
 
 	// shorthand case
-<<<<<<< HEAD
-	if (!StringUtil::Contains(extension, ".") && !StringUtil::Contains(extension, fs.PathSeparator())) {
+	if (!ExtensionHelper::IsFullPath(extension)) {
 		string local_path = !config.options.extension_directory.empty() ? config.options.extension_directory
 		                                                                : fs.GetHomeDirectory(opener);
 
@@ -40,11 +39,6 @@
 		local_path = fs.ConvertSeparators(local_path);
 		// expand ~ in extension directory
 		local_path = fs.ExpandPath(local_path, opener);
-
-=======
-	if (!ExtensionHelper::IsFullPath(extension)) {
-		string local_path = fs.GetHomeDirectory(opener);
->>>>>>> 1aec9fc7
 		auto path_components = PathComponents();
 		for (auto &path_ele : path_components) {
 			local_path = fs.JoinPath(local_path, path_ele);
