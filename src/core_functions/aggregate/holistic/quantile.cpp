#include "duckdb/execution/expression_executor.hpp"
#include "duckdb/core_functions/aggregate/holistic_functions.hpp"
#include "duckdb/planner/expression.hpp"
#include "duckdb/common/operator/cast_operators.hpp"
#include "duckdb/common/operator/abs.hpp"
#include "duckdb/common/operator/multiply.hpp"
#include "duckdb/common/types/chunk_collection.hpp"
#include "duckdb/common/types/timestamp.hpp"
#include "duckdb/common/queue.hpp"
#include "duckdb/common/serializer/serializer.hpp"
#include "duckdb/common/serializer/deserializer.hpp"

#include "SkipList.h"

#include <algorithm>
#include <stdlib.h>
#include <utility>

namespace duckdb {

// Hugeint arithmetic
static hugeint_t MultiplyByDouble(const hugeint_t &h, const double &d) {
	D_ASSERT(d >= 0 && d <= 1);
	return Hugeint::Convert(Hugeint::Cast<double>(h) * d);
}

// Interval arithmetic
static interval_t MultiplyByDouble(const interval_t &i, const double &d) { // NOLINT
	D_ASSERT(d >= 0 && d <= 1);
	return Interval::FromMicro(std::llround(Interval::GetMicro(i) * d));
}

inline interval_t operator+(const interval_t &lhs, const interval_t &rhs) {
	return Interval::FromMicro(Interval::GetMicro(lhs) + Interval::GetMicro(rhs));
}

inline interval_t operator-(const interval_t &lhs, const interval_t &rhs) {
	return Interval::FromMicro(Interval::GetMicro(lhs) - Interval::GetMicro(rhs));
}

struct QuantileIncluded {
	inline explicit QuantileIncluded(const ValidityMask &fmask_p, const ValidityMask &dmask_p, idx_t bias_p)
	    : fmask(fmask_p), dmask(dmask_p), bias(bias_p) {
	}

	inline bool operator()(const idx_t &idx) const {
		return fmask.RowIsValid(idx) && dmask.RowIsValid(idx - bias);
	}

	inline bool AllValid() const {
		return fmask.AllValid() && dmask.AllValid();
	}

	const ValidityMask &fmask;
	const ValidityMask &dmask;
	const idx_t bias;
};

template <class T>
struct PointerLess {
	inline bool operator()(const T &lhi, const T &rhi) const {
		return *lhi < *rhi;
	}
};

template <typename INPUT_TYPE, typename SAVE_TYPE>
struct QuantileState {
	using SaveType = SAVE_TYPE;
	using InputType = INPUT_TYPE;
	using PointerType = const InputType *;
	using SkipListType = duckdb_skiplistlib::skip_list::HeadNode<PointerType, PointerLess<PointerType>>;

	// Regular aggregation
	vector<SaveType> v;

	// Windowed Quantile indirection
	vector<idx_t> w;
	idx_t pos;
	unique_ptr<SkipListType> s;
	vector<PointerType> dest;

	// Windowed MAD indirection
	vector<idx_t> m;

	QuantileState() : pos(0) {
	}

	~QuantileState() {
	}

	inline void SetPos(size_t pos_p) {
		pos = pos_p;
		if (pos >= w.size()) {
			w.resize(pos);
		}
	}

	inline SkipListType &GetSkipList(bool reset = false) {
		if (reset || !s) {
			s.reset();
			s = make_uniq<SkipListType>();
		}
		return *s;
	}

	const SkipListType &Window(const INPUT_TYPE *data, const FrameBounds &frame, const FrameBounds &prev,
	                           const QuantileIncluded &included) {
		//	No overlap, or no data
		if (!s || prev.end <= frame.start || frame.end <= prev.start) {
			auto &skip = GetSkipList(true);
			for (auto i = frame.start; i < frame.end; ++i) {
				if (included(i)) {
					skip.insert(data + i);
				}
			}
		} else {
			auto &skip = GetSkipList();
			//	Remove old data
			for (auto i = prev.start; i < frame.start; ++i) {
				if (included(i)) {
					skip.remove(data + i);
				}
			}
			for (auto i = frame.end; i < prev.end; ++i) {
				if (included(i)) {
					skip.remove(data + i);
				}
			}
			//	Add new data
			for (auto i = frame.start; i < prev.start; ++i) {
				if (included(i)) {
					skip.insert(data + i);
				}
			}
			for (auto i = prev.end; i < frame.end; ++i) {
				if (included(i)) {
					skip.insert(data + i);
				}
			}
		}

		return *s;
	}
};

void ReuseIndexes(idx_t *index, const FrameBounds &frame, const FrameBounds &prev) {
	idx_t j = 0;

	//  Copy overlapping indices
	for (idx_t p = 0; p < (prev.end - prev.start); ++p) {
		auto idx = index[p];

		//  Shift down into any hole
		if (j != p) {
			index[j] = idx;
		}

		//  Skip overlapping values
		if (frame.start <= idx && idx < frame.end) {
			++j;
		}
	}

	//  Insert new indices
	if (j > 0) {
		// Overlap: append the new ends
		for (auto f = frame.start; f < prev.start; ++f, ++j) {
			index[j] = f;
		}
		for (auto f = prev.end; f < frame.end; ++f, ++j) {
			index[j] = f;
		}
	} else {
		//  No overlap: overwrite with new values
		for (auto f = frame.start; f < frame.end; ++f, ++j) {
			index[j] = f;
		}
	}
}

static idx_t ReplaceIndex(idx_t *index, const FrameBounds &frame, const FrameBounds &prev) { // NOLINT
	D_ASSERT(index);

	idx_t j = 0;
	for (idx_t p = 0; p < (prev.end - prev.start); ++p) {
		auto idx = index[p];
		if (j != p) {
			break;
		}

		if (frame.start <= idx && idx < frame.end) {
			++j;
		}
	}
	index[j] = frame.end - 1;

	return j;
}

template <class INPUT_TYPE>
static inline int CanReplace(const idx_t *index, const INPUT_TYPE *fdata, const idx_t j, const idx_t k0, const idx_t k1,
                             const QuantileIncluded &validity) {
	D_ASSERT(index);

	// NULLs sort to the end, so if we have inserted a NULL,
	// it must be past the end of the quantile to be replaceable.
	// Note that the quantile values are never NULL.
	const auto ij = index[j];
	if (!validity(ij)) {
		return k1 < j ? 1 : 0;
	}

	auto curr = fdata[ij];
	if (k1 < j) {
		auto hi = fdata[index[k0]];
		return hi < curr ? 1 : 0;
	} else if (j < k0) {
		auto lo = fdata[index[k1]];
		return curr < lo ? -1 : 0;
	}

	return 0;
}

template <class INPUT_TYPE>
struct IndirectLess {
	inline explicit IndirectLess(const INPUT_TYPE *inputs_p) : inputs(inputs_p) {
	}

	inline bool operator()(const idx_t &lhi, const idx_t &rhi) const {
		return inputs[lhi] < inputs[rhi];
	}

	const INPUT_TYPE *inputs;
};

struct CastInterpolation {

	template <class INPUT_TYPE, class TARGET_TYPE>
	static inline TARGET_TYPE Cast(const INPUT_TYPE &src, Vector &result) {
		return Cast::Operation<INPUT_TYPE, TARGET_TYPE>(src);
	}
	template <typename TARGET_TYPE>
	static inline TARGET_TYPE Interpolate(const TARGET_TYPE &lo, const double d, const TARGET_TYPE &hi) {
		const auto delta = hi - lo;
		return lo + delta * d;
	}
};

template <>
interval_t CastInterpolation::Cast(const dtime_t &src, Vector &result) {
	return {0, 0, src.micros};
}

template <>
double CastInterpolation::Interpolate(const double &lo, const double d, const double &hi) {
	return lo * (1.0 - d) + hi * d;
}

template <>
dtime_t CastInterpolation::Interpolate(const dtime_t &lo, const double d, const dtime_t &hi) {
	return dtime_t(std::llround(lo.micros * (1.0 - d) + hi.micros * d));
}

template <>
timestamp_t CastInterpolation::Interpolate(const timestamp_t &lo, const double d, const timestamp_t &hi) {
	return timestamp_t(std::llround(lo.value * (1.0 - d) + hi.value * d));
}

template <>
hugeint_t CastInterpolation::Interpolate(const hugeint_t &lo, const double d, const hugeint_t &hi) {
	const hugeint_t delta = hi - lo;
	return lo + MultiplyByDouble(delta, d);
}

template <>
interval_t CastInterpolation::Interpolate(const interval_t &lo, const double d, const interval_t &hi) {
	const interval_t delta = hi - lo;
	return lo + MultiplyByDouble(delta, d);
}

template <>
string_t CastInterpolation::Cast(const std::string &src, Vector &result) {
	return StringVector::AddString(result, src);
}

template <>
string_t CastInterpolation::Cast(const string_t &src, Vector &result) {
	return StringVector::AddString(result, src);
}

// Direct access
template <typename T>
struct QuantileDirect {
	using INPUT_TYPE = T;
	using RESULT_TYPE = T;

	inline const INPUT_TYPE &operator()(const INPUT_TYPE &x) const {
		return x;
	}
};

// Indirect access
template <typename T>
struct QuantileIndirect {
	using INPUT_TYPE = idx_t;
	using RESULT_TYPE = T;
	const RESULT_TYPE *data;

	explicit QuantileIndirect(const RESULT_TYPE *data_p) : data(data_p) {
	}

	inline RESULT_TYPE operator()(const idx_t &input) const {
		return data[input];
	}
};

// Composed access
template <typename OUTER, typename INNER>
struct QuantileComposed {
	using INPUT_TYPE = typename INNER::INPUT_TYPE;
	using RESULT_TYPE = typename OUTER::RESULT_TYPE;

	const OUTER &outer;
	const INNER &inner;

	explicit QuantileComposed(const OUTER &outer_p, const INNER &inner_p) : outer(outer_p), inner(inner_p) {
	}

	inline RESULT_TYPE operator()(const idx_t &input) const {
		return outer(inner(input));
	}
};

// Accessed comparison
template <typename ACCESSOR>
struct QuantileCompare {
	using INPUT_TYPE = typename ACCESSOR::INPUT_TYPE;
	const ACCESSOR &accessor;
	const bool desc;
	explicit QuantileCompare(const ACCESSOR &accessor_p, bool desc_p) : accessor(accessor_p), desc(desc_p) {
	}

	inline bool operator()(const INPUT_TYPE &lhs, const INPUT_TYPE &rhs) const {
		const auto lval = accessor(lhs);
		const auto rval = accessor(rhs);

		return desc ? (rval < lval) : (lval < rval);
	}
};

//	Avoid using naked Values in inner loops...
struct QuantileValue {
	explicit QuantileValue(const Value &v) : val(v), dbl(v.GetValue<double>()) {
		const auto &type = val.type();
		switch (type.id()) {
		case LogicalTypeId::DECIMAL: {
			integral = IntegralValue::Get(v);
			scaling = Hugeint::POWERS_OF_TEN[DecimalType::GetScale(type)];
			break;
		}
		default:
			break;
		}
	}

	Value val;

	//	DOUBLE
	double dbl;

	//	DECIMAL
	hugeint_t integral;
	hugeint_t scaling;
};

bool operator==(const QuantileValue &x, const QuantileValue &y) {
	return x.val == y.val;
}

// Continuous interpolation
template <bool DISCRETE>
struct Interpolator {
	Interpolator(const QuantileValue &q, const idx_t n_p, const bool desc_p)
	    : desc(desc_p), RN((double)(n_p - 1) * q.dbl), FRN(floor(RN)), CRN(ceil(RN)), begin(0), end(n_p) {
	}

	template <class INPUT_TYPE, class TARGET_TYPE, typename ACCESSOR = QuantileDirect<INPUT_TYPE>>
	TARGET_TYPE Operation(INPUT_TYPE *v_t, Vector &result, const ACCESSOR &accessor = ACCESSOR()) const {
		using ACCESS_TYPE = typename ACCESSOR::RESULT_TYPE;
		QuantileCompare<ACCESSOR> comp(accessor, desc);
		if (CRN == FRN) {
			std::nth_element(v_t + begin, v_t + FRN, v_t + end, comp);
			return CastInterpolation::Cast<ACCESS_TYPE, TARGET_TYPE>(accessor(v_t[FRN]), result);
		} else {
			std::nth_element(v_t + begin, v_t + FRN, v_t + end, comp);
			std::nth_element(v_t + FRN, v_t + CRN, v_t + end, comp);
			auto lo = CastInterpolation::Cast<ACCESS_TYPE, TARGET_TYPE>(accessor(v_t[FRN]), result);
			auto hi = CastInterpolation::Cast<ACCESS_TYPE, TARGET_TYPE>(accessor(v_t[CRN]), result);
			return CastInterpolation::Interpolate<TARGET_TYPE>(lo, RN - FRN, hi);
		}
	}

	template <class INPUT_TYPE, class TARGET_TYPE, typename ACCESSOR = QuantileDirect<INPUT_TYPE>>
	TARGET_TYPE Replace(const INPUT_TYPE *v_t, Vector &result, const ACCESSOR &accessor = ACCESSOR()) const {
		using ACCESS_TYPE = typename ACCESSOR::RESULT_TYPE;
		if (CRN == FRN) {
			return CastInterpolation::Cast<ACCESS_TYPE, TARGET_TYPE>(accessor(v_t[FRN]), result);
		} else {
			auto lo = CastInterpolation::Cast<ACCESS_TYPE, TARGET_TYPE>(accessor(v_t[FRN]), result);
			auto hi = CastInterpolation::Cast<ACCESS_TYPE, TARGET_TYPE>(accessor(v_t[CRN]), result);
			return CastInterpolation::Interpolate<TARGET_TYPE>(lo, RN - FRN, hi);
		}
	}

	template <class INPUT_TYPE, class TARGET_TYPE>
	inline TARGET_TYPE Extract(const INPUT_TYPE **dest, Vector &result) const {
		if (CRN == FRN) {
			return CastInterpolation::Cast<INPUT_TYPE, TARGET_TYPE>(*dest[0], result);
		} else {
			auto lo = CastInterpolation::Cast<INPUT_TYPE, TARGET_TYPE>(*dest[0], result);
			auto hi = CastInterpolation::Cast<INPUT_TYPE, TARGET_TYPE>(*dest[1], result);
			return CastInterpolation::Interpolate<TARGET_TYPE>(lo, RN - FRN, hi);
		}
	}

	const bool desc;
	const double RN;
	const idx_t FRN;
	const idx_t CRN;

	idx_t begin;
	idx_t end;
};

// Discrete "interpolation"
template <>
struct Interpolator<true> {
	static inline idx_t Index(const QuantileValue &q, const idx_t n) {
		idx_t floored;
		switch (q.val.type().id()) {
		case LogicalTypeId::DECIMAL: {
			//	Integer arithmetic for accuracy
			const auto integral = q.integral;
			const auto scaling = q.scaling;
			const auto scaled_q = DecimalMultiplyOverflowCheck::Operation<hugeint_t, hugeint_t, hugeint_t>(n, integral);
			const auto scaled_n = DecimalMultiplyOverflowCheck::Operation<hugeint_t, hugeint_t, hugeint_t>(n, scaling);
			floored = Cast::Operation<hugeint_t, idx_t>((scaled_n - scaled_q) / scaling);
			break;
		}
		default:
			const auto scaled_q = (double)(n * q.dbl);
			floored = floor(n - scaled_q);
			break;
		}

		return MaxValue<idx_t>(1, n - floored) - 1;
	}

	Interpolator(const QuantileValue &q, const idx_t n_p, bool desc_p)
	    : desc(desc_p), FRN(Index(q, n_p)), CRN(FRN), begin(0), end(n_p) {
	}

	template <class INPUT_TYPE, class TARGET_TYPE, typename ACCESSOR = QuantileDirect<INPUT_TYPE>>
	TARGET_TYPE Operation(INPUT_TYPE *v_t, Vector &result, const ACCESSOR &accessor = ACCESSOR()) const {
		using ACCESS_TYPE = typename ACCESSOR::RESULT_TYPE;
		QuantileCompare<ACCESSOR> comp(accessor, desc);
		std::nth_element(v_t + begin, v_t + FRN, v_t + end, comp);
		return CastInterpolation::Cast<ACCESS_TYPE, TARGET_TYPE>(accessor(v_t[FRN]), result);
	}

	template <class INPUT_TYPE, class TARGET_TYPE, typename ACCESSOR = QuantileDirect<INPUT_TYPE>>
	TARGET_TYPE Replace(const INPUT_TYPE *v_t, Vector &result, const ACCESSOR &accessor = ACCESSOR()) const {
		using ACCESS_TYPE = typename ACCESSOR::RESULT_TYPE;
		return CastInterpolation::Cast<ACCESS_TYPE, TARGET_TYPE>(accessor(v_t[FRN]), result);
	}

	template <class INPUT_TYPE, class TARGET_TYPE>
	TARGET_TYPE Extract(const INPUT_TYPE **dest, Vector &result) const {
		return CastInterpolation::Cast<INPUT_TYPE, TARGET_TYPE>(*dest[0], result);
	}

	const bool desc;
	const idx_t FRN;
	const idx_t CRN;

	idx_t begin;
	idx_t end;
};

template <typename T>
static inline T QuantileAbs(const T &t) {
	return AbsOperator::Operation<T, T>(t);
}

template <>
inline Value QuantileAbs(const Value &v) {
	const auto &type = v.type();
	switch (type.id()) {
	case LogicalTypeId::DECIMAL: {
		const auto integral = IntegralValue::Get(v);
		const auto width = DecimalType::GetWidth(type);
		const auto scale = DecimalType::GetScale(type);
		switch (type.InternalType()) {
		case PhysicalType::INT16:
			return Value::DECIMAL(QuantileAbs<int16_t>(Cast::Operation<hugeint_t, int16_t>(integral)), width, scale);
		case PhysicalType::INT32:
			return Value::DECIMAL(QuantileAbs<int32_t>(Cast::Operation<hugeint_t, int32_t>(integral)), width, scale);
		case PhysicalType::INT64:
			return Value::DECIMAL(QuantileAbs<int64_t>(Cast::Operation<hugeint_t, int64_t>(integral)), width, scale);
		case PhysicalType::INT128:
			return Value::DECIMAL(QuantileAbs<hugeint_t>(integral), width, scale);
		default:
			throw InternalException("Unknown DECIMAL type");
		}
	}
	default:
		return Value::DOUBLE(QuantileAbs<double>(v.GetValue<double>()));
	}
}

struct QuantileBindData : public FunctionData {
	QuantileBindData() {
	}

	explicit QuantileBindData(const Value &quantile_p)
	    : quantiles(1, QuantileValue(QuantileAbs(quantile_p))), order(1, 0), desc(quantile_p < 0) {
	}

	explicit QuantileBindData(const vector<Value> &quantiles_p) {
		vector<Value> normalised;
		size_t pos = 0;
		size_t neg = 0;
		for (idx_t i = 0; i < quantiles_p.size(); ++i) {
			const auto &q = quantiles_p[i];
			pos += (q > 0);
			neg += (q < 0);
			normalised.emplace_back(QuantileAbs(q));
			order.push_back(i);
		}
		if (pos && neg) {
			throw BinderException("QUANTILE parameters must have consistent signs");
		}
		desc = (neg > 0);

		IndirectLess<Value> lt(normalised.data());
		std::sort(order.begin(), order.end(), lt);

		for (const auto &q : normalised) {
			quantiles.emplace_back(QuantileValue(q));
		}
	}

	QuantileBindData(const QuantileBindData &other) : order(other.order), desc(other.desc) {
		for (const auto &q : other.quantiles) {
			quantiles.emplace_back(q);
		}
	}

	unique_ptr<FunctionData> Copy() const override {
		return make_uniq<QuantileBindData>(*this);
	}

	bool Equals(const FunctionData &other_p) const override {
		auto &other = other_p.Cast<QuantileBindData>();
		return desc == other.desc && quantiles == other.quantiles && order == other.order;
	}

	static void Serialize(Serializer &serializer, const optional_ptr<FunctionData> bind_data_p,
	                      const AggregateFunction &function) {
		auto &bind_data = bind_data_p->Cast<QuantileBindData>();
		vector<Value> raw;
		for (const auto &q : bind_data.quantiles) {
			raw.emplace_back(q.val);
		}
		serializer.WriteProperty(100, "quantiles", raw);
		serializer.WriteProperty(101, "order", bind_data.order);
		serializer.WriteProperty(102, "desc", bind_data.desc);
	}

	static unique_ptr<FunctionData> Deserialize(Deserializer &deserializer, AggregateFunction &function) {
		auto result = make_uniq<QuantileBindData>();
		vector<Value> raw;
		deserializer.ReadProperty(100, "quantiles", raw);
		deserializer.ReadProperty(101, "order", result->order);
		deserializer.ReadProperty(102, "desc", result->desc);
		for (const auto &r : raw) {
			result->quantiles.emplace_back(QuantileValue(r));
		}
		return std::move(result);
	}

	static void SerializeDecimal(Serializer &serializer, const optional_ptr<FunctionData> bind_data_p,
	                             const AggregateFunction &function) {
		throw NotImplementedException("FIXME: serializing quantiles with decimals is not supported right now");
	}

	vector<QuantileValue> quantiles;
	vector<idx_t> order;
	bool desc;
};

struct QuantileOperation {
	template <class STATE>
	static void Initialize(STATE &state) {
		new (&state) STATE();
	}

	template <class INPUT_TYPE, class STATE, class OP>
	static void ConstantOperation(STATE &state, const INPUT_TYPE &input, AggregateUnaryInput &unary_input,
	                              idx_t count) {
		for (idx_t i = 0; i < count; i++) {
			Operation<INPUT_TYPE, STATE, OP>(state, input, unary_input);
		}
	}

	template <class INPUT_TYPE, class STATE, class OP>
	static void Operation(STATE &state, const INPUT_TYPE &input, AggregateUnaryInput &) {
		state.v.emplace_back(input);
	}

	template <class STATE, class OP>
	static void Combine(const STATE &source, STATE &target, AggregateInputData &) {
		if (source.v.empty()) {
			return;
		}
		target.v.insert(target.v.end(), source.v.begin(), source.v.end());
	}

	template <class STATE>
	static void Destroy(STATE &state, AggregateInputData &aggr_input_data) {
		state.~STATE();
	}

	static bool IgnoreNull() {
		return true;
	}
};

template <class STATE, class INPUT_TYPE, class RESULT_TYPE, class OP>
static AggregateFunction QuantileListAggregate(const LogicalType &input_type, const LogicalType &child_type) { // NOLINT
	LogicalType result_type = LogicalType::LIST(child_type);
	return AggregateFunction(
	    {input_type}, result_type, AggregateFunction::StateSize<STATE>, AggregateFunction::StateInitialize<STATE, OP>,
	    AggregateFunction::UnaryScatterUpdate<STATE, INPUT_TYPE, OP>, AggregateFunction::StateCombine<STATE, OP>,
	    AggregateFunction::StateFinalize<STATE, RESULT_TYPE, OP>, AggregateFunction::UnaryUpdate<STATE, INPUT_TYPE, OP>,
	    nullptr, AggregateFunction::StateDestroy<STATE, OP>);
}

template <bool DISCRETE>
struct QuantileScalarOperation : public QuantileOperation {

	template <class T, class STATE>
	static void Finalize(STATE &state, T &target, AggregateFinalizeData &finalize_data) {
		if (state.v.empty()) {
			finalize_data.ReturnNull();
			return;
		}
		D_ASSERT(finalize_data.input.bind_data);
		auto &bind_data = finalize_data.input.bind_data->Cast<QuantileBindData>();
		D_ASSERT(bind_data.quantiles.size() == 1);
		Interpolator<DISCRETE> interp(bind_data.quantiles[0], state.v.size(), bind_data.desc);
		target = interp.template Operation<typename STATE::SaveType, T>(state.v.data(), finalize_data.result);
	}

	template <class STATE, class INPUT_TYPE, class RESULT_TYPE>
	static void Window(const INPUT_TYPE *data, const ValidityMask &fmask, const ValidityMask &dmask,
	                   AggregateInputData &aggr_input_data, STATE &state, const FrameBounds &frame,
	                   const FrameBounds &prev, Vector &result, idx_t ridx, idx_t bias) {
		auto rdata = FlatVector::GetData<RESULT_TYPE>(result);
		auto &rmask = FlatVector::Validity(result);

		//	Update the skip list
		QuantileIncluded included(fmask, dmask, bias);
		auto &skip = state.Window(data, frame, prev, included);

<<<<<<< HEAD
		if (skip.size()) {
			// Find the position(s) needed
			D_ASSERT(aggr_input_data.bind_data);
			auto &bind_data = aggr_input_data.bind_data->Cast<QuantileBindData>();
			const auto q = bind_data.quantiles[0];
=======
		//  Lazily initialise frame state
		auto prev_pos = state.pos;
		state.SetPos(frame.end - frame.start);

		auto index = state.w.data();
		D_ASSERT(index);

		D_ASSERT(aggr_input_data.bind_data);
		auto &bind_data = aggr_input_data.bind_data->Cast<QuantileBindData>();

		// Find the two positions needed
		const auto &q = bind_data.quantiles[0];

		bool replace = false;
		if (frame.start == prev.start + 1 && frame.end == prev.end + 1) {
			//  Fixed frame size
			const auto j = ReplaceIndex(index, frame, prev);
			//	We can only replace if the number of NULLs has not changed
			if (included.AllValid() || included(prev.start) == included(prev.end)) {
				Interpolator<DISCRETE> interp(q, prev_pos, false);
				replace = CanReplace(index, data, j, interp.FRN, interp.CRN, included);
				if (replace) {
					state.pos = prev_pos;
				}
			}
		} else {
			ReuseIndexes(index, frame, prev);
		}
>>>>>>> 00a59ea9

			Interpolator<DISCRETE> interp(q, skip.size(), false);
			skip.at(interp.FRN, interp.CRN - interp.FRN + 1, state.dest);
			rdata[ridx] = interp.template Extract<INPUT_TYPE, RESULT_TYPE>(state.dest.data(), result);
		} else {
			rmask.Set(ridx, false);
		}
	}
};

template <typename INPUT_TYPE, typename SAVED_TYPE>
AggregateFunction GetTypedDiscreteQuantileAggregateFunction(const LogicalType &type) {
	using STATE = QuantileState<INPUT_TYPE, SAVED_TYPE>;
	using OP = QuantileScalarOperation<true>;
	auto fun = AggregateFunction::UnaryAggregateDestructor<STATE, INPUT_TYPE, INPUT_TYPE, OP>(type, type);
	fun.window = AggregateFunction::UnaryWindow<STATE, INPUT_TYPE, INPUT_TYPE, OP>;
	return fun;
}

AggregateFunction GetDiscreteQuantileAggregateFunction(const LogicalType &type) {
	switch (type.id()) {
	case LogicalTypeId::TINYINT:
		return GetTypedDiscreteQuantileAggregateFunction<int8_t, int8_t>(type);
	case LogicalTypeId::SMALLINT:
		return GetTypedDiscreteQuantileAggregateFunction<int16_t, int16_t>(type);
	case LogicalTypeId::INTEGER:
		return GetTypedDiscreteQuantileAggregateFunction<int32_t, int32_t>(type);
	case LogicalTypeId::BIGINT:
		return GetTypedDiscreteQuantileAggregateFunction<int64_t, int64_t>(type);
	case LogicalTypeId::HUGEINT:
		return GetTypedDiscreteQuantileAggregateFunction<hugeint_t, hugeint_t>(type);
	case LogicalTypeId::FLOAT:
		return GetTypedDiscreteQuantileAggregateFunction<float, float>(type);
	case LogicalTypeId::DOUBLE:
		return GetTypedDiscreteQuantileAggregateFunction<double, double>(type);
	case LogicalTypeId::DECIMAL:
		switch (type.InternalType()) {
		case PhysicalType::INT16:
			return GetTypedDiscreteQuantileAggregateFunction<int16_t, int16_t>(type);
		case PhysicalType::INT32:
			return GetTypedDiscreteQuantileAggregateFunction<int32_t, int32_t>(type);
		case PhysicalType::INT64:
			return GetTypedDiscreteQuantileAggregateFunction<int64_t, int64_t>(type);
		case PhysicalType::INT128:
			return GetTypedDiscreteQuantileAggregateFunction<hugeint_t, hugeint_t>(type);
		default:
			throw NotImplementedException("Unimplemented discrete quantile aggregate");
		}
	case LogicalTypeId::DATE:
		return GetTypedDiscreteQuantileAggregateFunction<int32_t, int32_t>(type);
	case LogicalTypeId::TIMESTAMP:
	case LogicalTypeId::TIMESTAMP_TZ:
		return GetTypedDiscreteQuantileAggregateFunction<int64_t, int64_t>(type);
	case LogicalTypeId::TIME:
	case LogicalTypeId::TIME_TZ:
		return GetTypedDiscreteQuantileAggregateFunction<int64_t, int64_t>(type);
	case LogicalTypeId::INTERVAL:
		return GetTypedDiscreteQuantileAggregateFunction<interval_t, interval_t>(type);

	case LogicalTypeId::VARCHAR:
		return GetTypedDiscreteQuantileAggregateFunction<string_t, std::string>(type);

	default:
		throw NotImplementedException("Unimplemented discrete quantile aggregate");
	}
}

template <class CHILD_TYPE, bool DISCRETE>
struct QuantileListOperation : public QuantileOperation {

	template <class T, class STATE>
	static void Finalize(STATE &state, T &target, AggregateFinalizeData &finalize_data) {
		if (state.v.empty()) {
			finalize_data.ReturnNull();
			return;
		}

		D_ASSERT(finalize_data.input.bind_data);
		auto &bind_data = finalize_data.input.bind_data->Cast<QuantileBindData>();

		auto &result = ListVector::GetEntry(finalize_data.result);
		auto ridx = ListVector::GetListSize(finalize_data.result);
		ListVector::Reserve(finalize_data.result, ridx + bind_data.quantiles.size());
		auto rdata = FlatVector::GetData<CHILD_TYPE>(result);

		auto v_t = state.v.data();
		D_ASSERT(v_t);

		auto &entry = target;
		entry.offset = ridx;
		idx_t lower = 0;
		for (const auto &q : bind_data.order) {
			const auto &quantile = bind_data.quantiles[q];
			Interpolator<DISCRETE> interp(quantile, state.v.size(), bind_data.desc);
			interp.begin = lower;
			rdata[ridx + q] = interp.template Operation<typename STATE::SaveType, CHILD_TYPE>(v_t, result);
			lower = interp.FRN;
		}
		entry.length = bind_data.quantiles.size();

		ListVector::SetListSize(finalize_data.result, entry.offset + entry.length);
	}

	template <class STATE, class INPUT_TYPE, class RESULT_TYPE>
	static void Window(const INPUT_TYPE *data, const ValidityMask &fmask, const ValidityMask &dmask,
	                   AggregateInputData &aggr_input_data, STATE &state, const FrameBounds &frame,
	                   const FrameBounds &prev, Vector &list, idx_t lidx, idx_t bias) {
		D_ASSERT(aggr_input_data.bind_data);
		auto &bind_data = aggr_input_data.bind_data->Cast<QuantileBindData>();

		// Result is a constant LIST<RESULT_TYPE> with a fixed length
		auto ldata = FlatVector::GetData<RESULT_TYPE>(list);
		auto &lmask = FlatVector::Validity(list);
		auto &lentry = ldata[lidx];
		lentry.offset = ListVector::GetListSize(list);
		lentry.length = bind_data.quantiles.size();

		ListVector::Reserve(list, lentry.offset + lentry.length);
		ListVector::SetListSize(list, lentry.offset + lentry.length);
		auto &result = ListVector::GetEntry(list);
		auto rdata = FlatVector::GetData<CHILD_TYPE>(result);

		//	Update the skip list
		QuantileIncluded included(fmask, dmask, bias);
		auto &skip = state.Window(data, frame, prev, included);

		if (skip.size()) {
			for (const auto &q : bind_data.order) {
				const auto &quantile = bind_data.quantiles[q];
				Interpolator<DISCRETE> interp(quantile, skip.size(), false);
				skip.at(interp.FRN, interp.CRN - interp.FRN + 1, state.dest);
				rdata[lentry.offset + q] = interp.template Extract<INPUT_TYPE, CHILD_TYPE>(state.dest.data(), result);
			}
		} else {
			lmask.Set(lidx, false);
		}
	}
};

template <typename INPUT_TYPE, typename SAVE_TYPE>
AggregateFunction GetTypedDiscreteQuantileListAggregateFunction(const LogicalType &type) {
	using STATE = QuantileState<INPUT_TYPE, SAVE_TYPE>;
	using OP = QuantileListOperation<INPUT_TYPE, true>;
	auto fun = QuantileListAggregate<STATE, INPUT_TYPE, list_entry_t, OP>(type, type);
	fun.order_dependent = AggregateOrderDependent::NOT_ORDER_DEPENDENT;
	fun.window = AggregateFunction::UnaryWindow<STATE, INPUT_TYPE, list_entry_t, OP>;
	return fun;
}

AggregateFunction GetDiscreteQuantileListAggregateFunction(const LogicalType &type) {
	switch (type.id()) {
	case LogicalTypeId::TINYINT:
		return GetTypedDiscreteQuantileListAggregateFunction<int8_t, int8_t>(type);
	case LogicalTypeId::SMALLINT:
		return GetTypedDiscreteQuantileListAggregateFunction<int16_t, int16_t>(type);
	case LogicalTypeId::INTEGER:
		return GetTypedDiscreteQuantileListAggregateFunction<int32_t, int32_t>(type);
	case LogicalTypeId::BIGINT:
		return GetTypedDiscreteQuantileListAggregateFunction<int64_t, int64_t>(type);
	case LogicalTypeId::HUGEINT:
		return GetTypedDiscreteQuantileListAggregateFunction<hugeint_t, hugeint_t>(type);
	case LogicalTypeId::FLOAT:
		return GetTypedDiscreteQuantileListAggregateFunction<float, float>(type);
	case LogicalTypeId::DOUBLE:
		return GetTypedDiscreteQuantileListAggregateFunction<double, double>(type);
	case LogicalTypeId::DECIMAL:
		switch (type.InternalType()) {
		case PhysicalType::INT16:
			return GetTypedDiscreteQuantileListAggregateFunction<int16_t, int16_t>(type);
		case PhysicalType::INT32:
			return GetTypedDiscreteQuantileListAggregateFunction<int32_t, int32_t>(type);
		case PhysicalType::INT64:
			return GetTypedDiscreteQuantileListAggregateFunction<int64_t, int64_t>(type);
		case PhysicalType::INT128:
			return GetTypedDiscreteQuantileListAggregateFunction<hugeint_t, hugeint_t>(type);
		default:
			throw NotImplementedException("Unimplemented discrete quantile list aggregate");
		}
	case LogicalTypeId::DATE:
		return GetTypedDiscreteQuantileListAggregateFunction<date_t, date_t>(type);
	case LogicalTypeId::TIMESTAMP:
	case LogicalTypeId::TIMESTAMP_TZ:
		return GetTypedDiscreteQuantileListAggregateFunction<timestamp_t, timestamp_t>(type);
	case LogicalTypeId::TIME:
	case LogicalTypeId::TIME_TZ:
		return GetTypedDiscreteQuantileListAggregateFunction<dtime_t, dtime_t>(type);
	case LogicalTypeId::INTERVAL:
		return GetTypedDiscreteQuantileListAggregateFunction<interval_t, interval_t>(type);
	case LogicalTypeId::VARCHAR:
		return GetTypedDiscreteQuantileListAggregateFunction<string_t, std::string>(type);
	default:
		throw NotImplementedException("Unimplemented discrete quantile list aggregate");
	}
}

template <typename INPUT_TYPE, typename TARGET_TYPE>
AggregateFunction GetTypedContinuousQuantileAggregateFunction(const LogicalType &input_type,
                                                              const LogicalType &target_type) {
	using STATE = QuantileState<INPUT_TYPE, INPUT_TYPE>;
	using OP = QuantileScalarOperation<false>;
	auto fun = AggregateFunction::UnaryAggregateDestructor<STATE, INPUT_TYPE, TARGET_TYPE, OP>(input_type, target_type);
	fun.order_dependent = AggregateOrderDependent::NOT_ORDER_DEPENDENT;
	fun.window = AggregateFunction::UnaryWindow<STATE, INPUT_TYPE, TARGET_TYPE, OP>;
	return fun;
}

AggregateFunction GetContinuousQuantileAggregateFunction(const LogicalType &type) {
	switch (type.id()) {
	case LogicalTypeId::TINYINT:
		return GetTypedContinuousQuantileAggregateFunction<int8_t, double>(type, LogicalType::DOUBLE);
	case LogicalTypeId::SMALLINT:
		return GetTypedContinuousQuantileAggregateFunction<int16_t, double>(type, LogicalType::DOUBLE);
	case LogicalTypeId::INTEGER:
		return GetTypedContinuousQuantileAggregateFunction<int32_t, double>(type, LogicalType::DOUBLE);
	case LogicalTypeId::BIGINT:
		return GetTypedContinuousQuantileAggregateFunction<int64_t, double>(type, LogicalType::DOUBLE);
	case LogicalTypeId::HUGEINT:
		return GetTypedContinuousQuantileAggregateFunction<hugeint_t, double>(type, LogicalType::DOUBLE);
	case LogicalTypeId::FLOAT:
		return GetTypedContinuousQuantileAggregateFunction<float, float>(type, type);
	case LogicalTypeId::DOUBLE:
		return GetTypedContinuousQuantileAggregateFunction<double, double>(type, type);
	case LogicalTypeId::DECIMAL:
		switch (type.InternalType()) {
		case PhysicalType::INT16:
			return GetTypedContinuousQuantileAggregateFunction<int16_t, int16_t>(type, type);
		case PhysicalType::INT32:
			return GetTypedContinuousQuantileAggregateFunction<int32_t, int32_t>(type, type);
		case PhysicalType::INT64:
			return GetTypedContinuousQuantileAggregateFunction<int64_t, int64_t>(type, type);
		case PhysicalType::INT128:
			return GetTypedContinuousQuantileAggregateFunction<hugeint_t, hugeint_t>(type, type);
		default:
			throw NotImplementedException("Unimplemented continuous quantile DECIMAL aggregate");
		}
	case LogicalTypeId::DATE:
		return GetTypedContinuousQuantileAggregateFunction<date_t, timestamp_t>(type, LogicalType::TIMESTAMP);
	case LogicalTypeId::TIMESTAMP:
	case LogicalTypeId::TIMESTAMP_TZ:
		return GetTypedContinuousQuantileAggregateFunction<timestamp_t, timestamp_t>(type, type);
	case LogicalTypeId::TIME:
	case LogicalTypeId::TIME_TZ:
		return GetTypedContinuousQuantileAggregateFunction<dtime_t, dtime_t>(type, type);

	default:
		throw NotImplementedException("Unimplemented continuous quantile aggregate");
	}
}

template <typename INPUT_TYPE, typename CHILD_TYPE>
AggregateFunction GetTypedContinuousQuantileListAggregateFunction(const LogicalType &input_type,
                                                                  const LogicalType &result_type) {
	using STATE = QuantileState<INPUT_TYPE, INPUT_TYPE>;
	using OP = QuantileListOperation<CHILD_TYPE, false>;
	auto fun = QuantileListAggregate<STATE, INPUT_TYPE, list_entry_t, OP>(input_type, result_type);
	fun.order_dependent = AggregateOrderDependent::NOT_ORDER_DEPENDENT;
	fun.window = AggregateFunction::UnaryWindow<STATE, INPUT_TYPE, list_entry_t, OP>;
	return fun;
}

AggregateFunction GetContinuousQuantileListAggregateFunction(const LogicalType &type) {
	switch (type.id()) {
	case LogicalTypeId::TINYINT:
		return GetTypedContinuousQuantileListAggregateFunction<int8_t, double>(type, LogicalType::DOUBLE);
	case LogicalTypeId::SMALLINT:
		return GetTypedContinuousQuantileListAggregateFunction<int16_t, double>(type, LogicalType::DOUBLE);
	case LogicalTypeId::INTEGER:
		return GetTypedContinuousQuantileListAggregateFunction<int32_t, double>(type, LogicalType::DOUBLE);
	case LogicalTypeId::BIGINT:
		return GetTypedContinuousQuantileListAggregateFunction<int64_t, double>(type, LogicalType::DOUBLE);
	case LogicalTypeId::HUGEINT:
		return GetTypedContinuousQuantileListAggregateFunction<hugeint_t, double>(type, LogicalType::DOUBLE);

	case LogicalTypeId::FLOAT:
		return GetTypedContinuousQuantileListAggregateFunction<float, float>(type, type);
	case LogicalTypeId::DOUBLE:
		return GetTypedContinuousQuantileListAggregateFunction<double, double>(type, type);
	case LogicalTypeId::DECIMAL:
		switch (type.InternalType()) {
		case PhysicalType::INT16:
			return GetTypedContinuousQuantileListAggregateFunction<int16_t, int16_t>(type, type);
		case PhysicalType::INT32:
			return GetTypedContinuousQuantileListAggregateFunction<int32_t, int32_t>(type, type);
		case PhysicalType::INT64:
			return GetTypedContinuousQuantileListAggregateFunction<int64_t, int64_t>(type, type);
		case PhysicalType::INT128:
			return GetTypedContinuousQuantileListAggregateFunction<hugeint_t, hugeint_t>(type, type);
		default:
			throw NotImplementedException("Unimplemented discrete quantile DECIMAL list aggregate");
		}
		break;

	case LogicalTypeId::DATE:
		return GetTypedContinuousQuantileListAggregateFunction<date_t, timestamp_t>(type, LogicalType::TIMESTAMP);
	case LogicalTypeId::TIMESTAMP:
	case LogicalTypeId::TIMESTAMP_TZ:
		return GetTypedContinuousQuantileListAggregateFunction<timestamp_t, timestamp_t>(type, type);
	case LogicalTypeId::TIME:
	case LogicalTypeId::TIME_TZ:
		return GetTypedContinuousQuantileListAggregateFunction<dtime_t, dtime_t>(type, type);

	default:
		throw NotImplementedException("Unimplemented discrete quantile list aggregate");
	}
}

template <typename T, typename R, typename MEDIAN_TYPE>
struct MadAccessor {
	using INPUT_TYPE = T;
	using RESULT_TYPE = R;
	const MEDIAN_TYPE &median;
	explicit MadAccessor(const MEDIAN_TYPE &median_p) : median(median_p) {
	}

	inline RESULT_TYPE operator()(const INPUT_TYPE &input) const {
		const auto delta = input - median;
		return TryAbsOperator::Operation<RESULT_TYPE, RESULT_TYPE>(delta);
	}
};

// hugeint_t - double => undefined
template <>
struct MadAccessor<hugeint_t, double, double> {
	using INPUT_TYPE = hugeint_t;
	using RESULT_TYPE = double;
	using MEDIAN_TYPE = double;
	const MEDIAN_TYPE &median;
	explicit MadAccessor(const MEDIAN_TYPE &median_p) : median(median_p) {
	}
	inline RESULT_TYPE operator()(const INPUT_TYPE &input) const {
		const auto delta = Hugeint::Cast<double>(input) - median;
		return TryAbsOperator::Operation<double, double>(delta);
	}
};

// date_t - timestamp_t => interval_t
template <>
struct MadAccessor<date_t, interval_t, timestamp_t> {
	using INPUT_TYPE = date_t;
	using RESULT_TYPE = interval_t;
	using MEDIAN_TYPE = timestamp_t;
	const MEDIAN_TYPE &median;
	explicit MadAccessor(const MEDIAN_TYPE &median_p) : median(median_p) {
	}
	inline RESULT_TYPE operator()(const INPUT_TYPE &input) const {
		const auto dt = Cast::Operation<date_t, timestamp_t>(input);
		const auto delta = dt - median;
		return Interval::FromMicro(TryAbsOperator::Operation<int64_t, int64_t>(delta));
	}
};

// timestamp_t - timestamp_t => int64_t
template <>
struct MadAccessor<timestamp_t, interval_t, timestamp_t> {
	using INPUT_TYPE = timestamp_t;
	using RESULT_TYPE = interval_t;
	using MEDIAN_TYPE = timestamp_t;
	const MEDIAN_TYPE &median;
	explicit MadAccessor(const MEDIAN_TYPE &median_p) : median(median_p) {
	}
	inline RESULT_TYPE operator()(const INPUT_TYPE &input) const {
		const auto delta = input - median;
		return Interval::FromMicro(TryAbsOperator::Operation<int64_t, int64_t>(delta));
	}
};

// dtime_t - dtime_t => int64_t
template <>
struct MadAccessor<dtime_t, interval_t, dtime_t> {
	using INPUT_TYPE = dtime_t;
	using RESULT_TYPE = interval_t;
	using MEDIAN_TYPE = dtime_t;
	const MEDIAN_TYPE &median;
	explicit MadAccessor(const MEDIAN_TYPE &median_p) : median(median_p) {
	}
	inline RESULT_TYPE operator()(const INPUT_TYPE &input) const {
		const auto delta = input - median;
		return Interval::FromMicro(TryAbsOperator::Operation<int64_t, int64_t>(delta));
	}
};

template <typename MEDIAN_TYPE>
struct MedianAbsoluteDeviationOperation : public QuantileOperation {

	template <class T, class STATE>
	static void Finalize(STATE &state, T &target, AggregateFinalizeData &finalize_data) {
		if (state.v.empty()) {
			finalize_data.ReturnNull();
			return;
		}
		using SAVE_TYPE = typename STATE::SaveType;
		D_ASSERT(finalize_data.input.bind_data);
		auto &bind_data = finalize_data.input.bind_data->Cast<QuantileBindData>();
		D_ASSERT(bind_data.quantiles.size() == 1);
		const auto &q = bind_data.quantiles[0];
		Interpolator<false> interp(q, state.v.size(), false);
		const auto med = interp.template Operation<SAVE_TYPE, MEDIAN_TYPE>(state.v.data(), finalize_data.result);

		MadAccessor<SAVE_TYPE, T, MEDIAN_TYPE> accessor(med);
		target = interp.template Operation<SAVE_TYPE, T>(state.v.data(), finalize_data.result, accessor);
	}

	template <class STATE, class INPUT_TYPE, class RESULT_TYPE>
	static void Window(const INPUT_TYPE *data, const ValidityMask &fmask, const ValidityMask &dmask,
	                   AggregateInputData &aggr_input_data, STATE &state, const FrameBounds &frame,
	                   const FrameBounds &prev, Vector &result, idx_t ridx, idx_t bias) {
		auto rdata = FlatVector::GetData<RESULT_TYPE>(result);
		auto &rmask = FlatVector::Validity(result);

		QuantileIncluded included(fmask, dmask, bias);

		//  Lazily initialise frame state
		auto prev_pos = state.pos;
		state.SetPos(frame.end - frame.start);

		auto index = state.w.data();
		D_ASSERT(index);

		// We need a second index for the second pass.
		if (state.pos > state.m.size()) {
			state.m.resize(state.pos);
		}

		auto index2 = state.m.data();
		D_ASSERT(index2);

		// The replacement trick does not work on the second index because if
		// the median has changed, the previous order is not correct.
		// It is probably close, however, and so reuse is helpful.
		ReuseIndexes(index2, frame, prev);
		std::partition(index2, index2 + state.pos, included);

		// Find the two positions needed for the median
		D_ASSERT(aggr_input_data.bind_data);
		auto &bind_data = aggr_input_data.bind_data->Cast<QuantileBindData>();
		D_ASSERT(bind_data.quantiles.size() == 1);
		const auto &q = bind_data.quantiles[0];

		bool replace = false;
		if (frame.start == prev.start + 1 && frame.end == prev.end + 1) {
			//  Fixed frame size
			const auto j = ReplaceIndex(index, frame, prev);
			//	We can only replace if the number of NULLs has not changed
			if (included.AllValid() || included(prev.start) == included(prev.end)) {
				Interpolator<false> interp(q, prev_pos, false);
				replace = CanReplace(index, data, j, interp.FRN, interp.CRN, included);
				if (replace) {
					state.pos = prev_pos;
				}
			}
		} else {
			ReuseIndexes(index, frame, prev);
		}

		if (!replace && !included.AllValid()) {
			// Remove the NULLs
			state.pos = std::partition(index, index + state.pos, included) - index;
		}

		if (state.pos) {
			Interpolator<false> interp(q, state.pos, false);

			// Compute or replace median from the first index
			using ID = QuantileIndirect<INPUT_TYPE>;
			ID indirect(data);
			const auto med = replace ? interp.template Replace<idx_t, MEDIAN_TYPE, ID>(index, result, indirect)
			                         : interp.template Operation<idx_t, MEDIAN_TYPE, ID>(index, result, indirect);

			// Compute mad from the second index
			using MAD = MadAccessor<INPUT_TYPE, RESULT_TYPE, MEDIAN_TYPE>;
			MAD mad(med);

			using MadIndirect = QuantileComposed<MAD, ID>;
			MadIndirect mad_indirect(mad, indirect);
			rdata[ridx] = interp.template Operation<idx_t, RESULT_TYPE, MadIndirect>(index2, result, mad_indirect);
		} else {
			rmask.Set(ridx, false);
		}
	}
};

unique_ptr<FunctionData> BindMedian(ClientContext &context, AggregateFunction &function,
                                    vector<unique_ptr<Expression>> &arguments) {
	return make_uniq<QuantileBindData>(Value::DECIMAL(int16_t(5), 2, 1));
}

template <typename INPUT_TYPE, typename MEDIAN_TYPE, typename TARGET_TYPE>
AggregateFunction GetTypedMedianAbsoluteDeviationAggregateFunction(const LogicalType &input_type,
                                                                   const LogicalType &target_type) {
	using STATE = QuantileState<INPUT_TYPE, INPUT_TYPE>;
	using OP = MedianAbsoluteDeviationOperation<MEDIAN_TYPE>;
	auto fun = AggregateFunction::UnaryAggregateDestructor<STATE, INPUT_TYPE, TARGET_TYPE, OP>(input_type, target_type);
	fun.bind = BindMedian;
	fun.order_dependent = AggregateOrderDependent::NOT_ORDER_DEPENDENT;
	fun.window = AggregateFunction::UnaryWindow<STATE, INPUT_TYPE, TARGET_TYPE, OP>;
	return fun;
}

AggregateFunction GetMedianAbsoluteDeviationAggregateFunction(const LogicalType &type) {
	switch (type.id()) {
	case LogicalTypeId::FLOAT:
		return GetTypedMedianAbsoluteDeviationAggregateFunction<float, float, float>(type, type);
	case LogicalTypeId::DOUBLE:
		return GetTypedMedianAbsoluteDeviationAggregateFunction<double, double, double>(type, type);
	case LogicalTypeId::DECIMAL:
		switch (type.InternalType()) {
		case PhysicalType::INT16:
			return GetTypedMedianAbsoluteDeviationAggregateFunction<int16_t, int16_t, int16_t>(type, type);
		case PhysicalType::INT32:
			return GetTypedMedianAbsoluteDeviationAggregateFunction<int32_t, int32_t, int32_t>(type, type);
		case PhysicalType::INT64:
			return GetTypedMedianAbsoluteDeviationAggregateFunction<int64_t, int64_t, int64_t>(type, type);
		case PhysicalType::INT128:
			return GetTypedMedianAbsoluteDeviationAggregateFunction<hugeint_t, hugeint_t, hugeint_t>(type, type);
		default:
			throw NotImplementedException("Unimplemented Median Absolute Deviation DECIMAL aggregate");
		}
		break;

	case LogicalTypeId::DATE:
		return GetTypedMedianAbsoluteDeviationAggregateFunction<date_t, timestamp_t, interval_t>(type,
		                                                                                         LogicalType::INTERVAL);
	case LogicalTypeId::TIMESTAMP:
	case LogicalTypeId::TIMESTAMP_TZ:
		return GetTypedMedianAbsoluteDeviationAggregateFunction<timestamp_t, timestamp_t, interval_t>(
		    type, LogicalType::INTERVAL);
	case LogicalTypeId::TIME:
	case LogicalTypeId::TIME_TZ:
		return GetTypedMedianAbsoluteDeviationAggregateFunction<dtime_t, dtime_t, interval_t>(type,
		                                                                                      LogicalType::INTERVAL);

	default:
		throw NotImplementedException("Unimplemented Median Absolute Deviation aggregate");
	}
}

unique_ptr<FunctionData> BindMedianDecimal(ClientContext &context, AggregateFunction &function,
                                           vector<unique_ptr<Expression>> &arguments) {
	auto bind_data = BindMedian(context, function, arguments);

	function = GetDiscreteQuantileAggregateFunction(arguments[0]->return_type);
	function.name = "median";
	function.serialize = QuantileBindData::SerializeDecimal;
	function.deserialize = QuantileBindData::Deserialize;
	function.order_dependent = AggregateOrderDependent::NOT_ORDER_DEPENDENT;
	return bind_data;
}

unique_ptr<FunctionData> BindMedianAbsoluteDeviationDecimal(ClientContext &context, AggregateFunction &function,
                                                            vector<unique_ptr<Expression>> &arguments) {
	function = GetMedianAbsoluteDeviationAggregateFunction(arguments[0]->return_type);
	function.name = "mad";
	function.order_dependent = AggregateOrderDependent::NOT_ORDER_DEPENDENT;
	return BindMedian(context, function, arguments);
}

static const Value &CheckQuantile(const Value &quantile_val) {
	if (quantile_val.IsNull()) {
		throw BinderException("QUANTILE parameter cannot be NULL");
	}
	auto quantile = quantile_val.GetValue<double>();
	if (quantile < -1 || quantile > 1) {
		throw BinderException("QUANTILE can only take parameters in the range [-1, 1]");
	}
	if (Value::IsNan(quantile)) {
		throw BinderException("QUANTILE parameter cannot be NaN");
	}

	return quantile_val;
}

unique_ptr<FunctionData> BindQuantile(ClientContext &context, AggregateFunction &function,
                                      vector<unique_ptr<Expression>> &arguments) {
	if (arguments[1]->HasParameter()) {
		throw ParameterNotResolvedException();
	}
	if (!arguments[1]->IsFoldable()) {
		throw BinderException("QUANTILE can only take constant parameters");
	}
	Value quantile_val = ExpressionExecutor::EvaluateScalar(context, *arguments[1]);
	vector<Value> quantiles;
	if (quantile_val.type().id() != LogicalTypeId::LIST) {
		quantiles.push_back(CheckQuantile(quantile_val));
	} else {
		for (const auto &element_val : ListValue::GetChildren(quantile_val)) {
			quantiles.push_back(CheckQuantile(element_val));
		}
	}

	Function::EraseArgument(function, arguments, arguments.size() - 1);
	return make_uniq<QuantileBindData>(quantiles);
}

unique_ptr<FunctionData> BindDiscreteQuantileDecimal(ClientContext &context, AggregateFunction &function,
                                                     vector<unique_ptr<Expression>> &arguments) {
	auto bind_data = BindQuantile(context, function, arguments);
	function = GetDiscreteQuantileAggregateFunction(arguments[0]->return_type);
	function.name = "quantile_disc";
	function.serialize = QuantileBindData::SerializeDecimal;
	function.deserialize = QuantileBindData::Deserialize;
	function.order_dependent = AggregateOrderDependent::NOT_ORDER_DEPENDENT;
	return bind_data;
}

unique_ptr<FunctionData> BindDiscreteQuantileDecimalList(ClientContext &context, AggregateFunction &function,
                                                         vector<unique_ptr<Expression>> &arguments) {
	auto bind_data = BindQuantile(context, function, arguments);
	function = GetDiscreteQuantileListAggregateFunction(arguments[0]->return_type);
	function.name = "quantile_disc";
	function.serialize = QuantileBindData::SerializeDecimal;
	function.deserialize = QuantileBindData::Deserialize;
	function.order_dependent = AggregateOrderDependent::NOT_ORDER_DEPENDENT;
	return bind_data;
}

unique_ptr<FunctionData> BindContinuousQuantileDecimal(ClientContext &context, AggregateFunction &function,
                                                       vector<unique_ptr<Expression>> &arguments) {
	auto bind_data = BindQuantile(context, function, arguments);
	function = GetContinuousQuantileAggregateFunction(arguments[0]->return_type);
	function.name = "quantile_cont";
	function.serialize = QuantileBindData::SerializeDecimal;
	function.deserialize = QuantileBindData::Deserialize;
	function.order_dependent = AggregateOrderDependent::NOT_ORDER_DEPENDENT;
	return bind_data;
}

unique_ptr<FunctionData> BindContinuousQuantileDecimalList(ClientContext &context, AggregateFunction &function,
                                                           vector<unique_ptr<Expression>> &arguments) {
	auto bind_data = BindQuantile(context, function, arguments);
	function = GetContinuousQuantileListAggregateFunction(arguments[0]->return_type);
	function.name = "quantile_cont";
	function.serialize = QuantileBindData::SerializeDecimal;
	function.deserialize = QuantileBindData::Deserialize;
	function.order_dependent = AggregateOrderDependent::NOT_ORDER_DEPENDENT;
	return bind_data;
}

static bool CanInterpolate(const LogicalType &type) {
	switch (type.id()) {
	case LogicalTypeId::INTERVAL:
	case LogicalTypeId::VARCHAR:
		return false;
	default:
		return true;
	}
}

AggregateFunction GetMedianAggregate(const LogicalType &type) {
	auto fun = CanInterpolate(type) ? GetContinuousQuantileAggregateFunction(type)
	                                : GetDiscreteQuantileAggregateFunction(type);
	fun.bind = BindMedian;
	fun.serialize = QuantileBindData::Serialize;
	fun.deserialize = QuantileBindData::Deserialize;
	return fun;
}

AggregateFunction GetDiscreteQuantileAggregate(const LogicalType &type) {
	auto fun = GetDiscreteQuantileAggregateFunction(type);
	fun.bind = BindQuantile;
	fun.serialize = QuantileBindData::Serialize;
	fun.deserialize = QuantileBindData::Deserialize;
	// temporarily push an argument so we can bind the actual quantile
	fun.arguments.emplace_back(LogicalType::DOUBLE);
	fun.order_dependent = AggregateOrderDependent::NOT_ORDER_DEPENDENT;
	return fun;
}

AggregateFunction GetDiscreteQuantileListAggregate(const LogicalType &type) {
	auto fun = GetDiscreteQuantileListAggregateFunction(type);
	fun.bind = BindQuantile;
	fun.serialize = QuantileBindData::Serialize;
	fun.deserialize = QuantileBindData::Deserialize;
	// temporarily push an argument so we can bind the actual quantile
	auto list_of_double = LogicalType::LIST(LogicalType::DOUBLE);
	fun.arguments.push_back(list_of_double);
	fun.order_dependent = AggregateOrderDependent::NOT_ORDER_DEPENDENT;
	return fun;
}

AggregateFunction GetContinuousQuantileAggregate(const LogicalType &type) {
	auto fun = GetContinuousQuantileAggregateFunction(type);
	fun.bind = BindQuantile;
	fun.serialize = QuantileBindData::Serialize;
	fun.deserialize = QuantileBindData::Deserialize;
	// temporarily push an argument so we can bind the actual quantile
	fun.arguments.emplace_back(LogicalType::DOUBLE);
	fun.order_dependent = AggregateOrderDependent::NOT_ORDER_DEPENDENT;
	return fun;
}

AggregateFunction GetContinuousQuantileListAggregate(const LogicalType &type) {
	auto fun = GetContinuousQuantileListAggregateFunction(type);
	fun.bind = BindQuantile;
	fun.serialize = QuantileBindData::Serialize;
	fun.deserialize = QuantileBindData::Deserialize;
	// temporarily push an argument so we can bind the actual quantile
	auto list_of_double = LogicalType::LIST(LogicalType::DOUBLE);
	fun.arguments.push_back(list_of_double);
	fun.order_dependent = AggregateOrderDependent::NOT_ORDER_DEPENDENT;
	return fun;
}

AggregateFunction GetQuantileDecimalAggregate(const vector<LogicalType> &arguments, const LogicalType &return_type,
                                              bind_aggregate_function_t bind) {
	AggregateFunction fun(arguments, return_type, nullptr, nullptr, nullptr, nullptr, nullptr, nullptr, bind);
	fun.bind = bind;
	fun.serialize = QuantileBindData::Serialize;
	fun.deserialize = QuantileBindData::Deserialize;
	fun.order_dependent = AggregateOrderDependent::NOT_ORDER_DEPENDENT;
	return fun;
}

vector<LogicalType> GetQuantileTypes() {
	return {LogicalType::TINYINT,   LogicalType::SMALLINT, LogicalType::INTEGER,      LogicalType::BIGINT,
	        LogicalType::HUGEINT,   LogicalType::FLOAT,    LogicalType::DOUBLE,       LogicalType::DATE,
	        LogicalType::TIMESTAMP, LogicalType::TIME,     LogicalType::TIMESTAMP_TZ, LogicalType::TIME_TZ,
	        LogicalType::INTERVAL,  LogicalType::VARCHAR};
}

AggregateFunctionSet MedianFun::GetFunctions() {
	AggregateFunctionSet median("median");
	median.AddFunction(
	    GetQuantileDecimalAggregate({LogicalTypeId::DECIMAL}, LogicalTypeId::DECIMAL, BindMedianDecimal));
	for (const auto &type : GetQuantileTypes()) {
		median.AddFunction(GetMedianAggregate(type));
	}
	return median;
}

AggregateFunctionSet QuantileDiscFun::GetFunctions() {
	AggregateFunctionSet quantile_disc("quantile_disc");
	quantile_disc.AddFunction(GetQuantileDecimalAggregate({LogicalTypeId::DECIMAL, LogicalType::DOUBLE},
	                                                      LogicalTypeId::DECIMAL, BindDiscreteQuantileDecimal));
	quantile_disc.AddFunction(
	    GetQuantileDecimalAggregate({LogicalTypeId::DECIMAL, LogicalType::LIST(LogicalType::DOUBLE)},
	                                LogicalType::LIST(LogicalTypeId::DECIMAL), BindDiscreteQuantileDecimalList));
	for (const auto &type : GetQuantileTypes()) {
		quantile_disc.AddFunction(GetDiscreteQuantileAggregate(type));
		quantile_disc.AddFunction(GetDiscreteQuantileListAggregate(type));
	}
	return quantile_disc;
	// quantile
}

AggregateFunctionSet QuantileContFun::GetFunctions() {
	AggregateFunctionSet quantile_cont("quantile_cont");
	quantile_cont.AddFunction(GetQuantileDecimalAggregate({LogicalTypeId::DECIMAL, LogicalType::DOUBLE},
	                                                      LogicalTypeId::DECIMAL, BindContinuousQuantileDecimal));
	quantile_cont.AddFunction(
	    GetQuantileDecimalAggregate({LogicalTypeId::DECIMAL, LogicalType::LIST(LogicalType::DOUBLE)},
	                                LogicalType::LIST(LogicalTypeId::DECIMAL), BindContinuousQuantileDecimalList));

	for (const auto &type : GetQuantileTypes()) {
		if (CanInterpolate(type)) {
			quantile_cont.AddFunction(GetContinuousQuantileAggregate(type));
			quantile_cont.AddFunction(GetContinuousQuantileListAggregate(type));
		}
	}
	return quantile_cont;
}

AggregateFunctionSet MadFun::GetFunctions() {
	AggregateFunctionSet mad("mad");
	mad.AddFunction(AggregateFunction({LogicalTypeId::DECIMAL}, LogicalTypeId::DECIMAL, nullptr, nullptr, nullptr,
	                                  nullptr, nullptr, nullptr, BindMedianAbsoluteDeviationDecimal));

	const vector<LogicalType> MAD_TYPES = {LogicalType::FLOAT,     LogicalType::DOUBLE, LogicalType::DATE,
	                                       LogicalType::TIMESTAMP, LogicalType::TIME,   LogicalType::TIMESTAMP_TZ,
	                                       LogicalType::TIME_TZ};
	for (const auto &type : MAD_TYPES) {
		mad.AddFunction(GetMedianAbsoluteDeviationAggregateFunction(type));
	}
	return mad;
}

} // namespace duckdb<|MERGE_RESOLUTION|>--- conflicted
+++ resolved
@@ -674,42 +674,11 @@
 		QuantileIncluded included(fmask, dmask, bias);
 		auto &skip = state.Window(data, frame, prev, included);
 
-<<<<<<< HEAD
 		if (skip.size()) {
 			// Find the position(s) needed
 			D_ASSERT(aggr_input_data.bind_data);
 			auto &bind_data = aggr_input_data.bind_data->Cast<QuantileBindData>();
 			const auto q = bind_data.quantiles[0];
-=======
-		//  Lazily initialise frame state
-		auto prev_pos = state.pos;
-		state.SetPos(frame.end - frame.start);
-
-		auto index = state.w.data();
-		D_ASSERT(index);
-
-		D_ASSERT(aggr_input_data.bind_data);
-		auto &bind_data = aggr_input_data.bind_data->Cast<QuantileBindData>();
-
-		// Find the two positions needed
-		const auto &q = bind_data.quantiles[0];
-
-		bool replace = false;
-		if (frame.start == prev.start + 1 && frame.end == prev.end + 1) {
-			//  Fixed frame size
-			const auto j = ReplaceIndex(index, frame, prev);
-			//	We can only replace if the number of NULLs has not changed
-			if (included.AllValid() || included(prev.start) == included(prev.end)) {
-				Interpolator<DISCRETE> interp(q, prev_pos, false);
-				replace = CanReplace(index, data, j, interp.FRN, interp.CRN, included);
-				if (replace) {
-					state.pos = prev_pos;
-				}
-			}
-		} else {
-			ReuseIndexes(index, frame, prev);
-		}
->>>>>>> 00a59ea9
 
 			Interpolator<DISCRETE> interp(q, skip.size(), false);
 			skip.at(interp.FRN, interp.CRN - interp.FRN + 1, state.dest);
