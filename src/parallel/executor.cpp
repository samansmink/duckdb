--- conflicted
+++ resolved
@@ -114,12 +114,8 @@
 		} else if (meta_pipeline->HasFinishEvent(pipeline.get())) {
 			// this pipeline has its own finish event (despite going into the same sink - Finalize twice!)
 			auto pipeline_finish_event = make_shared<PipelineFinishEvent>(pipeline);
-<<<<<<< HEAD
-			pipeline_finish_event_ptr = pipeline_finish_event.get();
-=======
 			PipelineEventStack pipeline_stack(base_stack.pipeline_initialize_event, *pipeline_event,
 			                                  *pipeline_finish_event, base_stack.pipeline_complete_event);
->>>>>>> da69aeaa
 			events.push_back(std::move(pipeline_finish_event));
 
 			// dependencies: base_finish -> pipeline_event -> pipeline_finish -> base_complete
