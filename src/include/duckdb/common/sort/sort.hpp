--- conflicted
+++ resolved
@@ -80,13 +80,8 @@
 	unique_ptr<SortedBlock> odd_one_out;
 
 	//! Pinned heap data (if sorting in memory)
-<<<<<<< HEAD
 	vector<unique_ptr<RowDataBlock>> heap_blocks;
-	vector<unique_ptr<BufferHandle>> pinned_blocks;
-=======
-	vector<RowDataBlock> heap_blocks;
 	vector<BufferHandle> pinned_blocks;
->>>>>>> 453d0970
 
 	//! Capacity (number of rows) used to initialize blocks
 	idx_t block_capacity;
