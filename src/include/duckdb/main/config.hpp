//===----------------------------------------------------------------------===//
//                         DuckDB
//
// duckdb/main/config.hpp
//
//
//===----------------------------------------------------------------------===//

#pragma once

#include "duckdb/common/enums/access_mode.hpp"
#include "duckdb/common/allocator.hpp"
#include "duckdb/common/case_insensitive_map.hpp"
#include "duckdb/common/common.hpp"
#include "duckdb/common/enums/compression_type.hpp"
#include "duckdb/common/enums/optimizer_type.hpp"
#include "duckdb/common/enums/order_type.hpp"
#include "duckdb/common/enums/set_scope.hpp"
#include "duckdb/common/enums/window_aggregation_mode.hpp"
#include "duckdb/common/file_system.hpp"
#include "duckdb/common/set.hpp"
#include "duckdb/common/types/value.hpp"
#include "duckdb/common/vector.hpp"
#include "duckdb/common/winapi.hpp"
#include "duckdb/storage/compression/bitpacking.hpp"
#include "duckdb/function/cast/default_casts.hpp"
#include "duckdb/function/replacement_scan.hpp"
#include "duckdb/optimizer/optimizer_extension.hpp"
#include "duckdb/parser/parser_extension.hpp"
#include "duckdb/planner/operator_extension.hpp"

namespace duckdb {
class BufferPool;
class CastFunctionSet;
class ClientContext;
class ErrorManager;
class CompressionFunction;
class TableFunctionRef;
class OperatorExtension;
class StorageExtension;

struct CompressionFunctionSet;
struct DBConfig;

enum class CheckpointAbort : uint8_t {
	NO_ABORT = 0,
	DEBUG_ABORT_BEFORE_TRUNCATE = 1,
	DEBUG_ABORT_BEFORE_HEADER = 2,
	DEBUG_ABORT_AFTER_FREE_LIST_WRITE = 3
};

typedef void (*set_global_function_t)(DatabaseInstance *db, DBConfig &config, const Value &parameter);
typedef void (*set_local_function_t)(ClientContext &context, const Value &parameter);
typedef void (*reset_global_function_t)(DatabaseInstance *db, DBConfig &config);
typedef void (*reset_local_function_t)(ClientContext &context);
typedef Value (*get_setting_function_t)(ClientContext &context);

struct ConfigurationOption {
	const char *name;
	const char *description;
	LogicalTypeId parameter_type;
	set_global_function_t set_global;
	set_local_function_t set_local;
	reset_global_function_t reset_global;
	reset_local_function_t reset_local;
	get_setting_function_t get_setting;
};

typedef void (*set_option_callback_t)(ClientContext &context, SetScope scope, Value &parameter);

struct ExtensionOption {
	ExtensionOption(string description_p, LogicalType type_p, set_option_callback_t set_function_p,
	                Value default_value_p)
	    : description(std::move(description_p)), type(std::move(type_p)), set_function(set_function_p),
	      default_value(std::move(default_value_p)) {
	}

	string description;
	LogicalType type;
	set_option_callback_t set_function;
	Value default_value;
};

struct DBConfigOptions {
	//! Database file path. May be empty for in-memory mode
	string database_path;
	//! Access mode of the database (AUTOMATIC, READ_ONLY or READ_WRITE)
	AccessMode access_mode = AccessMode::AUTOMATIC;
	//! Checkpoint when WAL reaches this size (default: 16MB)
	idx_t checkpoint_wal_size = 1 << 24;
	//! Whether or not to use Direct IO, bypassing operating system buffers
	bool use_direct_io = false;
	//! Whether extensions should be loaded on start-up
	bool load_extensions = true;
	//! The maximum memory used by the database system (in bytes). Default: 80% of System available memory
	idx_t maximum_memory = (idx_t)-1;
	//! The maximum amount of CPU threads used by the database system. Default: all available.
	idx_t maximum_threads = (idx_t)-1;
	//! The number of external threads that work on DuckDB tasks. Default: none.
	idx_t external_threads = 0;
	//! Whether or not to create and use a temporary directory to store intermediates that do not fit in memory
	bool use_temporary_directory = true;
	//! Directory to store temporary structures that do not fit in memory
	string temporary_directory;
	//! The collation type of the database
	string collation = string();
	//! The order type used when none is specified (default: ASC)
	OrderType default_order_type = OrderType::ASCENDING;
	//! Null ordering used when none is specified (default: NULLS FIRST)
	OrderByNullType default_null_order = OrderByNullType::NULLS_FIRST;
	//! enable COPY and related commands
	bool enable_external_access = true;
	//! Whether or not object cache is used
	bool object_cache_enable = false;
	//! Whether or not the global http metadata cache is used
	bool http_metadata_cache_enable = false;
	//! Force checkpoint when CHECKPOINT is called or on shutdown, even if no changes have been made
	bool force_checkpoint = false;
	//! Run a checkpoint on successful shutdown and delete the WAL, to leave only a single database file behind
	bool checkpoint_on_shutdown = true;
	//! Debug flag that decides when a checkpoing should be aborted. Only used for testing purposes.
	CheckpointAbort checkpoint_abort = CheckpointAbort::NO_ABORT;
	//! Initialize the database with the standard set of DuckDB functions
	//! You should probably not touch this unless you know what you are doing
	bool initialize_default_database = true;
	//! The set of disabled optimizers (default empty)
	set<OptimizerType> disabled_optimizers;
	//! Force a specific compression method to be used when checkpointing (if available)
	CompressionType force_compression = CompressionType::COMPRESSION_AUTO;
	//! Force a specific bitpacking mode to be used when using the bitpacking compression method
	BitpackingMode force_bitpacking_mode = BitpackingMode::AUTO;
	//! Debug setting for window aggregation mode: (window, combine, separate)
	WindowAggregationMode window_mode = WindowAggregationMode::WINDOW;
	//! Whether or not preserving insertion order should be preserved
	bool preserve_insertion_order = true;
	//! Database configuration variables as controlled by SET
	case_insensitive_map_t<Value> set_variables;
	//! Database configuration variable default values;
	case_insensitive_map_t<Value> set_variable_defaults;
	//! Whether unsigned extensions should be loaded
	bool allow_unsigned_extensions = false;
	//! Enable emitting FSST Vectors
	bool enable_fsst_vectors = false;
	//! Experimental parallel CSV reader
	bool experimental_parallel_csv_reader = false;
	//! Start transactions immediately in all attached databases - instead of lazily when a database is referenced
	bool immediate_transaction_mode = false;
	//! The set of unrecognized (other) options
	unordered_map<string, Value> unrecognized_options;

	bool operator==(const DBConfigOptions &other) const;
};

struct DBConfig {
	friend class DatabaseInstance;
	friend class StorageManager;

public:
	DUCKDB_API DBConfig();
	DUCKDB_API DBConfig(std::unordered_map<string, string> &config_dict, bool read_only);
	DUCKDB_API ~DBConfig();

	mutex config_lock;
	//! Replacement table scans are automatically attempted when a table name cannot be found in the schema
	vector<ReplacementScan> replacement_scans;

	//! Extra parameters that can be SET for loaded extensions
	case_insensitive_map_t<ExtensionOption> extension_parameters;
	//! The FileSystem to use, can be overwritten to allow for injecting custom file systems for testing purposes (e.g.
	//! RamFS or something similar)
	unique_ptr<FileSystem> file_system;
	//! The allocator used by the system
	unique_ptr<Allocator> allocator;
	//! Database configuration options
	DBConfigOptions options;
	//! Extensions made to the parser
	vector<ParserExtension> parser_extensions;
	//! Extensions made to the optimizer
	vector<OptimizerExtension> optimizer_extensions;
	//! Error manager
	unique_ptr<ErrorManager> error_manager;
	//! A reference to the (shared) default allocator (Allocator::DefaultAllocator)
	shared_ptr<Allocator> default_allocator;
	//! Extensions made to binder
	vector<std::unique_ptr<OperatorExtension>> operator_extensions;
	//! Extensions made to storage
	case_insensitive_map_t<std::unique_ptr<StorageExtension>> storage_extensions;
<<<<<<< HEAD
	//! Extensions made to binder to implement the create_database functionality
	vector<CreateDatabaseExtension> create_database_extensions;
	//! A buffer pool can be shared across multiple databases (if desired).
	shared_ptr<BufferPool> buffer_pool;
=======
>>>>>>> 59d02e5e

public:
	DUCKDB_API static DBConfig &GetConfig(ClientContext &context);
	DUCKDB_API static DBConfig &GetConfig(DatabaseInstance &db);
	DUCKDB_API static DBConfig &Get(AttachedDatabase &db);
	DUCKDB_API static const DBConfig &GetConfig(const ClientContext &context);
	DUCKDB_API static const DBConfig &GetConfig(const DatabaseInstance &db);
	DUCKDB_API static vector<ConfigurationOption> GetOptions();
	DUCKDB_API static idx_t GetOptionCount();
	DUCKDB_API static vector<string> GetOptionNames();

	DUCKDB_API void AddExtensionOption(const string &name, string description, LogicalType parameter,
	                                   const Value &default_value = Value(), set_option_callback_t function = nullptr);
	//! Fetch an option by index. Returns a pointer to the option, or nullptr if out of range
	DUCKDB_API static ConfigurationOption *GetOptionByIndex(idx_t index);
	//! Fetch an option by name. Returns a pointer to the option, or nullptr if none exists.
	DUCKDB_API static ConfigurationOption *GetOptionByName(const string &name);

	DUCKDB_API void SetOption(const ConfigurationOption &option, const Value &value);
	DUCKDB_API void SetOption(DatabaseInstance *db, const ConfigurationOption &option, const Value &value);
	DUCKDB_API void SetOptionByName(const string &name, const Value &value);
	DUCKDB_API void ResetOption(DatabaseInstance *db, const ConfigurationOption &option);
	DUCKDB_API void SetOption(const string &name, Value value);
	DUCKDB_API void ResetOption(const string &name);

	DUCKDB_API static idx_t ParseMemoryLimit(const string &arg);

	//! Return the list of possible compression functions for the specific physical type
	DUCKDB_API vector<CompressionFunction *> GetCompressionFunctions(PhysicalType data_type);
	//! Return the compression function for the specified compression type/physical type combo
	DUCKDB_API CompressionFunction *GetCompressionFunction(CompressionType type, PhysicalType data_type);

	bool operator==(const DBConfig &other);
	bool operator!=(const DBConfig &other);

	DUCKDB_API CastFunctionSet &GetCastFunctions();
	void SetDefaultMaxThreads();
	void SetDefaultMaxMemory();

private:
	unique_ptr<CompressionFunctionSet> compression_functions;
	unique_ptr<CastFunctionSet> cast_functions;
};

} // namespace duckdb<|MERGE_RESOLUTION|>--- conflicted
+++ resolved
@@ -185,13 +185,8 @@
 	vector<std::unique_ptr<OperatorExtension>> operator_extensions;
 	//! Extensions made to storage
 	case_insensitive_map_t<std::unique_ptr<StorageExtension>> storage_extensions;
-<<<<<<< HEAD
-	//! Extensions made to binder to implement the create_database functionality
-	vector<CreateDatabaseExtension> create_database_extensions;
 	//! A buffer pool can be shared across multiple databases (if desired).
 	shared_ptr<BufferPool> buffer_pool;
-=======
->>>>>>> 59d02e5e
 
 public:
 	DUCKDB_API static DBConfig &GetConfig(ClientContext &context);
