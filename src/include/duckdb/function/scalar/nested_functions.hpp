//===----------------------------------------------------------------------===//
//                         DuckDB
//
// duckdb/function/scalar/nested_functions.hpp
//
//
//===----------------------------------------------------------------------===//

#pragma once

#include "duckdb/function/function_set.hpp"
#include "duckdb/function/scalar_function.hpp"

namespace duckdb {

struct VariableReturnBindData : public FunctionData {
	LogicalType stype;

	explicit VariableReturnBindData(const LogicalType &stype_p) : stype(stype_p) {
	}

	unique_ptr<FunctionData> Copy() override {
		return make_unique<VariableReturnBindData>(stype);
	}
};

struct ArraySliceFun {
	static void RegisterFunction(BuiltinFunctions &set);
};

struct StructPackFun {
	static void RegisterFunction(BuiltinFunctions &set);
};

struct ListValueFun {
	static void RegisterFunction(BuiltinFunctions &set);
};

struct ListRangeFun {
	static void RegisterFunction(BuiltinFunctions &set);
};

struct MapFun {
	static void RegisterFunction(BuiltinFunctions &set);
};

struct MapExtractFun {
	static void RegisterFunction(BuiltinFunctions &set);
};

struct ListExtractFun {
	static void RegisterFunction(BuiltinFunctions &set);
};

struct ListConcatFun {
	static ScalarFunction GetFunction();
	static void RegisterFunction(BuiltinFunctions &set);
};

struct ListContainsFun {
	static ScalarFunction GetFunction();
	static void RegisterFunction(BuiltinFunctions &set);
};

<<<<<<< HEAD
struct ListFlattenFun {
=======
struct ListPositionFun {
	static ScalarFunction GetFunction();
>>>>>>> 9243d7b5
	static void RegisterFunction(BuiltinFunctions &set);
};

struct CardinalityFun {
	static void RegisterFunction(BuiltinFunctions &set);
};

struct StructExtractFun {
	static ScalarFunction GetFunction();
	static void RegisterFunction(BuiltinFunctions &set);
};

} // namespace duckdb<|MERGE_RESOLUTION|>--- conflicted
+++ resolved
@@ -62,12 +62,13 @@
 	static void RegisterFunction(BuiltinFunctions &set);
 };
 
-<<<<<<< HEAD
 struct ListFlattenFun {
-=======
+	static ScalarFunction GetFunction();
+	static void RegisterFunction(BuiltinFunctions &set);
+};
+
 struct ListPositionFun {
 	static ScalarFunction GetFunction();
->>>>>>> 9243d7b5
 	static void RegisterFunction(BuiltinFunctions &set);
 };
 
