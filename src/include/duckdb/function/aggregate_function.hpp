--- conflicted
+++ resolved
@@ -66,12 +66,6 @@
 typedef void (*aggregate_simple_update_t)(Vector inputs[], AggregateInputData &aggr_input_data, idx_t input_count,
                                           data_ptr_t state, idx_t count);
 
-<<<<<<< HEAD
-//! The type used for updating complex windowed aggregate functions (optional)
-typedef void (*aggregate_window_t)(Vector inputs[], const ValidityMask &filter_mask,
-                                   AggregateInputData &aggr_input_data, idx_t input_count, data_ptr_t state,
-                                   const vector<FrameBounds> &frames, Vector &result, idx_t rid);
-=======
 //! The type used for computing complex/custom windowed aggregate functions (optional)
 typedef void (*aggregate_window_t)(AggregateInputData &aggr_input_data, const WindowPartitionInput &partition,
                                    const_data_ptr_t g_state, data_ptr_t l_state, const SubFrames &subframes,
@@ -80,7 +74,6 @@
 //! The type used for initializing shared complex/custom windowed aggregate state (optional)
 typedef void (*aggregate_wininit_t)(AggregateInputData &aggr_input_data, const WindowPartitionInput &partition,
                                     data_ptr_t g_state);
->>>>>>> dd779a4c
 
 typedef void (*aggregate_serialize_t)(Serializer &serializer, const optional_ptr<FunctionData> bind_data,
                                       const AggregateFunction &function);
@@ -256,14 +249,6 @@
 	}
 
 	template <class STATE, class INPUT_TYPE, class RESULT_TYPE, class OP>
-<<<<<<< HEAD
-	static void UnaryWindow(Vector inputs[], const ValidityMask &filter_mask, AggregateInputData &aggr_input_data,
-	                        idx_t input_count, data_ptr_t state, const vector<FrameBounds> &frames, Vector &result,
-	                        idx_t rid) {
-		D_ASSERT(input_count == 1);
-		AggregateExecutor::UnaryWindow<STATE, INPUT_TYPE, RESULT_TYPE, OP>(inputs[0], filter_mask, aggr_input_data,
-		                                                                   state, frames, result, rid);
-=======
 	static void UnaryWindow(AggregateInputData &aggr_input_data, const WindowPartitionInput &partition,
 	                        const_data_ptr_t g_state, data_ptr_t l_state, const SubFrames &subframes, Vector &result,
 	                        idx_t rid) {
@@ -271,7 +256,6 @@
 		D_ASSERT(partition.input_count == 1);
 		AggregateExecutor::UnaryWindow<STATE, INPUT_TYPE, RESULT_TYPE, OP>(
 		    partition.inputs[0], partition.filter_mask, aggr_input_data, l_state, subframes, result, rid, g_state);
->>>>>>> dd779a4c
 	}
 
 	template <class STATE, class A_TYPE, class B_TYPE, class OP>
