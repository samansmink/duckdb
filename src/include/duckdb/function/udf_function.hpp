//===----------------------------------------------------------------------===//
//                         DuckDB
//
// duckdb/function/udf_function.hpp
//
//
//===----------------------------------------------------------------------===//

#pragma once

#include "duckdb/function/scalar_function.hpp"
#include "duckdb/function/aggregate_function.hpp"

using namespace std;

namespace duckdb {

struct UDFWrapper {
public:
	template <typename TR, typename... Args>
	static scalar_function_t CreateScalarFunction(string name, TR (*udf_func)(Args...)) {
		const std::size_t num_template_argc = sizeof...(Args);
		switch (num_template_argc) {
		case 1:
			return CreateUnaryFunction<TR, Args...>(name, udf_func);
		case 2:
			return CreateBinaryFunction<TR, Args...>(name, udf_func);
		case 3:
			return CreateTernaryFunction<TR, Args...>(name, udf_func);
		default:
			throw duckdb::NotImplementedException("UDF function only supported until ternary!");
		}
	}

	template <typename TR, typename... Args>
	static scalar_function_t CreateScalarFunction(string name, vector<LogicalType> args, LogicalType ret_type,
	                                              TR (*udf_func)(Args...)) {
		if (!TypesMatch<TR>(ret_type)) {
			throw duckdb::TypeMismatchException(GetTypeId<TR>(), ret_type.InternalType(),
			                                    "Return type doesn't match with the first template type.");
		}

		const std::size_t num_template_types = sizeof...(Args);
		if (num_template_types != args.size()) {
			throw duckdb::InvalidInputException(
			    "The number of templated types should be the same quantity of the LogicalType arguments.");
		}

		switch (num_template_types) {
		case 1:
			return CreateUnaryFunction<TR, Args...>(name, args, ret_type, udf_func);
		case 2:
			return CreateBinaryFunction<TR, Args...>(name, args, ret_type, udf_func);
		case 3:
			return CreateTernaryFunction<TR, Args...>(name, args, ret_type, udf_func);
		default:
			throw duckdb::NotImplementedException("UDF function only supported until ternary!");
		}
	}

	template <typename TR, typename... Args>
	static void RegisterFunction(string name, scalar_function_t udf_function, ClientContext &context,
	                             LogicalType varargs = LogicalType::INVALID) {
		vector<LogicalType> arguments;
		GetArgumentTypesRecursive<Args...>(arguments);

		LogicalType ret_type = GetArgumentType<TR>();

		RegisterFunction(name, arguments, ret_type, udf_function, context, varargs);
	}

	static void RegisterFunction(string name, vector<LogicalType> args, LogicalType ret_type,
	                             scalar_function_t udf_function, ClientContext &context,
	                             LogicalType varargs = LogicalType::INVALID);

	//--------------------------------- Aggregate UDFs ------------------------------------//
	template <typename UDF_OP, typename STATE, typename TR, typename TA>
	static AggregateFunction CreateAggregateFunction(string name) {
		return CreateUnaryAggregateFunction<UDF_OP, STATE, TR, TA>(name);
	}

	template <typename UDF_OP, typename STATE, typename TR, typename TA, typename TB>
	static AggregateFunction CreateAggregateFunction(string name) {
		return CreateBinaryAggregateFunction<UDF_OP, STATE, TR, TA, TB>(name);
	}

	template <typename UDF_OP, typename STATE, typename TR, typename TA>
	static AggregateFunction CreateAggregateFunction(string name, LogicalType ret_type, LogicalType input_type) {
		if (!TypesMatch<TR>(ret_type)) {
			throw duckdb::TypeMismatchException(GetTypeId<TR>(), ret_type.InternalType(),
			                                    "The return argument don't match!");
		}

		if (!TypesMatch<TA>(input_type)) {
			throw duckdb::TypeMismatchException(GetTypeId<TA>(), input_type.InternalType(),
			                                    "The input argument don't match!");
		}

		return CreateUnaryAggregateFunction<UDF_OP, STATE, TR, TA>(name, ret_type, input_type);
	}

	template <typename UDF_OP, typename STATE, typename TR, typename TA, typename TB>
	static AggregateFunction CreateAggregateFunction(string name, LogicalType ret_type, LogicalType input_typeA,
	                                                 LogicalType input_typeB) {
		if (!TypesMatch<TR>(ret_type)) {
			throw duckdb::TypeMismatchException(GetTypeId<TR>(), ret_type.InternalType(),
			                                    "The return argument don't match!");
		}

		if (!TypesMatch<TA>(input_typeA)) {
			throw duckdb::TypeMismatchException(GetTypeId<TA>(), input_typeA.InternalType(),
			                                    "The first input argument don't match!");
		}

		if (!TypesMatch<TB>(input_typeB)) {
			throw duckdb::TypeMismatchException(GetTypeId<TB>(), input_typeB.InternalType(),
			                                    "The second input argument don't match!");
		}

		return CreateBinaryAggregateFunction<UDF_OP, STATE, TR, TA, TB>(name, ret_type, input_typeA, input_typeB);
	}

	static void RegisterAggrFunction(AggregateFunction aggr_function, ClientContext &context,
	                                 LogicalType varargs = LogicalType::INVALID);

private:
	//-------------------------------- Templated functions --------------------------------//
	template <typename TR, typename... Args>
	static scalar_function_t CreateUnaryFunction(string name, TR (*udf_func)(Args...)) {
		assert(sizeof...(Args) == 1);
		return CreateUnaryFunction<TR, Args...>(name, udf_func);
	}

	template <typename TR, typename TA> static scalar_function_t CreateUnaryFunction(string name, TR (*udf_func)(TA)) {
		scalar_function_t udf_function = [=](DataChunk &input, ExpressionState &state, Vector &result) -> void {
			UnaryExecutor::Execute<TA, TR>(input.data[0], result, input.size(), udf_func);
		};
		return udf_function;
	}

	template <typename TR, typename... Args>
	static scalar_function_t CreateBinaryFunction(string name, TR (*udf_func)(Args...)) {
		assert(sizeof...(Args) == 2);
		return CreateBinaryFunction<TR, Args...>(name, udf_func);
	}

	template <typename TR, typename TA, typename TB>
	static scalar_function_t CreateBinaryFunction(string name, TR (*udf_func)(TA, TB)) {
		scalar_function_t udf_function = [=](DataChunk &input, ExpressionState &state, Vector &result) -> void {
			BinaryExecutor::Execute<TA, TB, TR>(input.data[0], input.data[1], result, input.size(), udf_func);
		};
		return udf_function;
	}

	template <typename TR, typename... Args>
	static scalar_function_t CreateTernaryFunction(string name, TR (*udf_func)(Args...)) {
		assert(sizeof...(Args) == 3);
		return CreateTernaryFunction<TR, Args...>(name, udf_func);
	}

	template <typename TR, typename TA, typename TB, typename TC>
	static scalar_function_t CreateTernaryFunction(string name, TR (*udf_func)(TA, TB, TC)) {
		scalar_function_t udf_function = [=](DataChunk &input, ExpressionState &state, Vector &result) -> void {
			TernaryExecutor::Execute<TA, TB, TC, TR>(input.data[0], input.data[1], input.data[2], result, input.size(),
			                                         udf_func);
		};
		return udf_function;
	}

	template <typename T> static LogicalType GetArgumentType() {
		if (std::is_same<T, bool>()) {
			return LogicalType::BOOLEAN;
		} else if (std::is_same<T, int8_t>()) {
			return LogicalType::TINYINT;
		} else if (std::is_same<T, int16_t>()) {
			return LogicalType::SMALLINT;
		} else if (std::is_same<T, int32_t>()) {
			return LogicalType::INTEGER;
		} else if (std::is_same<T, int64_t>()) {
			return LogicalType::BIGINT;
		} else if (std::is_same<T, float>()) {
			return LogicalType::FLOAT;
		} else if (std::is_same<T, double>()) {
			return LogicalType::DOUBLE;
		} else if (std::is_same<T, string_t>()) {
			return LogicalType::VARCHAR;
		} else {
			// unrecognized type
			throw duckdb::InternalException("Unrecognized type!");
		}
	}

	template <typename TA, typename TB, typename... Args>
	static void GetArgumentTypesRecursive(vector<LogicalType> &arguments) {
		arguments.push_back(GetArgumentType<TA>());
		GetArgumentTypesRecursive<TB, Args...>(arguments);
	}

	template <typename TA> static void GetArgumentTypesRecursive(vector<LogicalType> &arguments) {
		arguments.push_back(GetArgumentType<TA>());
	}

private:
	//-------------------------------- Argumented functions --------------------------------//

	template <typename TR, typename... Args>
	static scalar_function_t CreateUnaryFunction(string name, vector<LogicalType> args, LogicalType ret_type,
	                                             TR (*udf_func)(Args...)) {
		assert(sizeof...(Args) == 1);
		return CreateUnaryFunction<TR, Args...>(name, args, ret_type, udf_func);
	}

	template <typename TR, typename TA>
	static scalar_function_t CreateUnaryFunction(string name, vector<LogicalType> args, LogicalType ret_type,
	                                             TR (*udf_func)(TA)) {
		if (args.size() != 1) {
			throw duckdb::InvalidInputException("The number of LogicalType arguments (\"args\") should be 1!");
		}
		if (!TypesMatch<TA>(args[0])) {
			throw duckdb::TypeMismatchException(GetTypeId<TA>(), args[0].InternalType(),
			                                    "The first arguments don't match!");
		}

		scalar_function_t udf_function = [=](DataChunk &input, ExpressionState &state, Vector &result) -> void {
			UnaryExecutor::Execute<TA, TR>(input.data[0], result, input.size(), udf_func);
		};
		return udf_function;
	}

	template <typename TR, typename... Args>
	static scalar_function_t CreateBinaryFunction(string name, vector<LogicalType> args, LogicalType ret_type,
	                                              TR (*udf_func)(Args...)) {
		assert(sizeof...(Args) == 2);
		return CreateBinaryFunction<TR, Args...>(name, args, ret_type, udf_func);
	}

	template <typename TR, typename TA, typename TB>
	static scalar_function_t CreateBinaryFunction(string name, vector<LogicalType> args, LogicalType ret_type,
	                                              TR (*udf_func)(TA, TB)) {
		if (args.size() != 2) {
			throw duckdb::InvalidInputException("The number of LogicalType arguments (\"args\") should be 2!");
		}
		if (!TypesMatch<TA>(args[0])) {
			throw duckdb::TypeMismatchException(GetTypeId<TA>(), args[0].InternalType(),
			                                    "The first arguments don't match!");
		}
		if (!TypesMatch<TB>(args[1])) {
			throw duckdb::TypeMismatchException(GetTypeId<TB>(), args[1].InternalType(),
			                                    "The second arguments don't match!");
		}

		scalar_function_t udf_function = [=](DataChunk &input, ExpressionState &state, Vector &result) {
			BinaryExecutor::Execute<TA, TB, TR>(input.data[0], input.data[1], result, input.size(), udf_func);
		};
		return udf_function;
	}

	template <typename TR, typename... Args>
	static scalar_function_t CreateTernaryFunction(string name, vector<LogicalType> args, LogicalType ret_type,
	                                               TR (*udf_func)(Args...)) {
		assert(sizeof...(Args) == 3);
		return CreateTernaryFunction<TR, Args...>(name, args, ret_type, udf_func);
	}

	template <typename TR, typename TA, typename TB, typename TC>
	static scalar_function_t CreateTernaryFunction(string name, vector<LogicalType> args, LogicalType ret_type,
	                                               TR (*udf_func)(TA, TB, TC)) {
		if (args.size() != 3) {
			throw duckdb::InvalidInputException("The number of LogicalType arguments (\"args\") should be 3!");
		}
		if (!TypesMatch<TA>(args[0])) {
			throw duckdb::TypeMismatchException(GetTypeId<TA>(), args[0].InternalType(),
			                                    "The first arguments don't match!");
		}
		if (!TypesMatch<TB>(args[1])) {
			throw duckdb::TypeMismatchException(GetTypeId<TB>(), args[1].InternalType(),
			                                    "The second arguments don't match!");
		}
		if (!TypesMatch<TC>(args[2])) {
			throw duckdb::TypeMismatchException(GetTypeId<TC>(), args[2].InternalType(),
			                                    "The second arguments don't match!");
		}

		scalar_function_t udf_function = [=](DataChunk &input, ExpressionState &state, Vector &result) -> void {
			TernaryExecutor::Execute<TA, TB, TC, TR>(input.data[0], input.data[1], input.data[2], result, input.size(),
			                                         udf_func);
		};
		return udf_function;
	}

	template <typename T> static bool TypesMatch(LogicalType sql_type) {
		switch (sql_type.id()) {
		case LogicalTypeId::BOOLEAN:
			return std::is_same<T, bool>();
		case LogicalTypeId::TINYINT:
			return std::is_same<T, int8_t>();
		case LogicalTypeId::SMALLINT:
			return std::is_same<T, int16_t>();
		case LogicalTypeId::DATE:
		case LogicalTypeId::TIME:
		case LogicalTypeId::INTEGER:
			return std::is_same<T, int32_t>();
		case LogicalTypeId::BIGINT:
		case LogicalTypeId::TIMESTAMP:
			return std::is_same<T, int64_t>();
		case LogicalTypeId::FLOAT:
			return std::is_same<T, float>();
<<<<<<< HEAD
		case SQLTypeId::DOUBLE:
=======
		case LogicalTypeId::DOUBLE:
		case LogicalTypeId::DECIMAL:
>>>>>>> 8dd67a06
			return std::is_same<T, double>();
		case LogicalTypeId::VARCHAR:
		case LogicalTypeId::CHAR:
		case LogicalTypeId::BLOB:
			return std::is_same<T, string_t>();
		case LogicalTypeId::VARBINARY:
			return std::is_same<T, blob_t>();
		default:
			throw InvalidTypeException(sql_type.InternalType(), "Type does not supported!");
		}
	}

private:
	//-------------------------------- Aggregate functions --------------------------------//
	template <typename UDF_OP, typename STATE, typename TR, typename TA>
	static AggregateFunction CreateUnaryAggregateFunction(string name) {
		LogicalType return_type = GetArgumentType<TR>();
		LogicalType input_type = GetArgumentType<TA>();
		return CreateUnaryAggregateFunction<UDF_OP, STATE, TR, TA>(name, return_type, input_type);
	}
	template <typename UDF_OP, typename STATE, typename TR, typename TA>
	static AggregateFunction CreateUnaryAggregateFunction(string name, LogicalType ret_type, LogicalType input_type) {
		AggregateFunction aggr_function =
		    AggregateFunction::UnaryAggregate<STATE, TR, TA, UDF_OP>(input_type, ret_type);
		aggr_function.name = name;
		return aggr_function;
	}

	template <typename UDF_OP, typename STATE, typename TR, typename TA, typename TB>
	static AggregateFunction CreateBinaryAggregateFunction(string name) {
		LogicalType return_type = GetArgumentType<TR>();
		LogicalType input_typeA = GetArgumentType<TA>();
		LogicalType input_typeB = GetArgumentType<TB>();
		return CreateBinaryAggregateFunction<UDF_OP, STATE, TR, TA, TB>(name, return_type, input_typeA, input_typeB);
	}

	template <typename UDF_OP, typename STATE, typename TR, typename TA, typename TB>
	static AggregateFunction CreateBinaryAggregateFunction(string name, LogicalType ret_type, LogicalType input_typeA,
	                                                       LogicalType input_typeB) {
		AggregateFunction aggr_function =
		    AggregateFunction::BinaryAggregate<STATE, TR, TA, TB, UDF_OP>(input_typeA, input_typeB, ret_type);
		aggr_function.name = name;
		return aggr_function;
	}

}; // end UDFWrapper

} // namespace duckdb<|MERGE_RESOLUTION|>--- conflicted
+++ resolved
@@ -305,12 +305,7 @@
 			return std::is_same<T, int64_t>();
 		case LogicalTypeId::FLOAT:
 			return std::is_same<T, float>();
-<<<<<<< HEAD
-		case SQLTypeId::DOUBLE:
-=======
 		case LogicalTypeId::DOUBLE:
-		case LogicalTypeId::DECIMAL:
->>>>>>> 8dd67a06
 			return std::is_same<T, double>();
 		case LogicalTypeId::VARCHAR:
 		case LogicalTypeId::CHAR:
