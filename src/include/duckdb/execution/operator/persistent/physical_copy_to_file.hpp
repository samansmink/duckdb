//===----------------------------------------------------------------------===//
//                         DuckDB
//
// duckdb/execution/operator/persistent/physical_copy_to_file.hpp
//
//
//===----------------------------------------------------------------------===//

#pragma once

#include "duckdb/execution/physical_operator.hpp"
#include "duckdb/parser/parsed_data/copy_info.hpp"
#include "duckdb/function/copy_function.hpp"

namespace duckdb {

//! Copy the contents of a query into a table
class PhysicalCopyToFile : public PhysicalOperator {
public:
	PhysicalCopyToFile(vector<LogicalType> types, CopyFunction function, unique_ptr<FunctionData> bind_data,
	                   idx_t estimated_cardinality);

	CopyFunction function;
	unique_ptr<FunctionData> bind_data;
	string file_path;
	bool use_tmp_file;
<<<<<<< HEAD
=======
	bool parallel;
>>>>>>> b3f6a8f1
	bool per_thread_output;

public:
	// Source interface
	unique_ptr<GlobalSourceState> GetGlobalSourceState(ClientContext &context) const override;
	void GetData(ExecutionContext &context, DataChunk &chunk, GlobalSourceState &gstate,
	             LocalSourceState &lstate) const override;

public:
	// Sink interface
	SinkResultType Sink(ExecutionContext &context, GlobalSinkState &gstate, LocalSinkState &lstate,
	                    DataChunk &input) const override;
	void Combine(ExecutionContext &context, GlobalSinkState &gstate, LocalSinkState &lstate) const override;
	SinkFinalizeType Finalize(Pipeline &pipeline, Event &event, ClientContext &context,
	                          GlobalSinkState &gstate) const override;
	unique_ptr<LocalSinkState> GetLocalSinkState(ExecutionContext &context) const override;
	unique_ptr<GlobalSinkState> GetGlobalSinkState(ClientContext &context) const override;

	bool IsSink() const override {
		return true;
	}

	bool IsOrderDependent() const override {
		return true;
	}

	bool ParallelSink() const override {
<<<<<<< HEAD
		return per_thread_output;
=======
		return per_thread_output || parallel;
>>>>>>> b3f6a8f1
	}
};
} // namespace duckdb<|MERGE_RESOLUTION|>--- conflicted
+++ resolved
@@ -24,10 +24,7 @@
 	unique_ptr<FunctionData> bind_data;
 	string file_path;
 	bool use_tmp_file;
-<<<<<<< HEAD
-=======
 	bool parallel;
->>>>>>> b3f6a8f1
 	bool per_thread_output;
 
 public:
@@ -55,11 +52,7 @@
 	}
 
 	bool ParallelSink() const override {
-<<<<<<< HEAD
-		return per_thread_output;
-=======
 		return per_thread_output || parallel;
->>>>>>> b3f6a8f1
 	}
 };
 } // namespace duckdb