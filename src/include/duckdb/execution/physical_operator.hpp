//===----------------------------------------------------------------------===//
//                         DuckDB
//
// duckdb/execution/physical_operator.hpp
//
//
//===----------------------------------------------------------------------===//

#pragma once

#include "duckdb/catalog/catalog.hpp"
#include "duckdb/common/common.hpp"
#include "duckdb/common/enums/operator_result_type.hpp"
#include "duckdb/common/enums/physical_operator_type.hpp"
#include "duckdb/common/types/data_chunk.hpp"
#include "duckdb/execution/execution_context.hpp"
#include "duckdb/optimizer/join_order/join_node.hpp"
#include "duckdb/execution/physical_operator_states.hpp"
#include "duckdb/common/enums/order_preservation_type.hpp"

namespace duckdb {
class Event;
class Executor;
class PhysicalOperator;
class Pipeline;
class PipelineBuildState;
class MetaPipeline;

//! PhysicalOperator is the base class of the physical operators present in the
//! execution plan
class PhysicalOperator {
public:
	PhysicalOperator(PhysicalOperatorType type, vector<LogicalType> types, idx_t estimated_cardinality)
	    : type(type), types(std::move(types)), estimated_cardinality(estimated_cardinality) {
		estimated_props = make_uniq<EstimatedProperties>(estimated_cardinality, 0);
	}

	virtual ~PhysicalOperator() {
	}

	//! The physical operator type
	PhysicalOperatorType type;
	//! The set of children of the operator
	vector<unique_ptr<PhysicalOperator>> children;
	//! The types returned by this physical operator
	vector<LogicalType> types;
	//! The estimated cardinality of this physical operator
	idx_t estimated_cardinality;
	unique_ptr<EstimatedProperties> estimated_props;

	//! The global sink state of this operator
	unique_ptr<GlobalSinkState> sink_state;
	//! The global state of this operator
	unique_ptr<GlobalOperatorState> op_state;
	//! Lock for (re)setting any of the operator states
	mutex lock;

public:
	virtual string GetName() const;
	virtual string ParamsToString() const {
		return "";
	}
	virtual string ToString() const;
	void Print() const;
	virtual vector<const_reference<PhysicalOperator>> GetChildren() const;

	//! Return a vector of the types that will be returned by this operator
	const vector<LogicalType> &GetTypes() const {
		return types;
	}

	virtual bool Equals(const PhysicalOperator &other) const {
		return false;
	}

	virtual void Verify();

public:
	// Operator interface
	virtual unique_ptr<OperatorState> GetOperatorState(ExecutionContext &context) const;
	virtual unique_ptr<GlobalOperatorState> GetGlobalOperatorState(ClientContext &context) const;
	virtual OperatorResultType Execute(ExecutionContext &context, DataChunk &input, DataChunk &chunk,
	                                   GlobalOperatorState &gstate, OperatorState &state) const;
	virtual OperatorFinalizeResultType FinalExecute(ExecutionContext &context, DataChunk &chunk,
	                                                GlobalOperatorState &gstate, OperatorState &state) const;

	virtual bool ParallelOperator() const {
		return false;
	}

	virtual bool RequiresFinalExecute() const {
		return false;
	}

	//! The influence the operator has on order (insertion order means no influence)
	virtual OrderPreservationType OperatorOrder() const {
		return OrderPreservationType::INSERTION_ORDER;
	}

public:
	// Source interface
	virtual unique_ptr<LocalSourceState> GetLocalSourceState(ExecutionContext &context,
	                                                         GlobalSourceState &gstate) const;
	virtual unique_ptr<GlobalSourceState> GetGlobalSourceState(ClientContext &context) const;
	virtual void GetData(ExecutionContext &context, DataChunk &chunk, GlobalSourceState &gstate,
	                     LocalSourceState &lstate) const;
	virtual idx_t GetBatchIndex(ExecutionContext &context, DataChunk &chunk, GlobalSourceState &gstate,
	                            LocalSourceState &lstate) const;

	virtual bool IsSource() const {
		return false;
	}

	virtual bool ParallelSource() const {
		return false;
	}

	virtual bool SupportsBatchIndex() const {
		return false;
	}

	//! The type of order emitted by the operator (as a source)
	virtual OrderPreservationType SourceOrder() const {
		return OrderPreservationType::INSERTION_ORDER;
	}

	//! Returns the current progress percentage, or a negative value if progress bars are not supported
	virtual double GetProgress(ClientContext &context, GlobalSourceState &gstate) const;

public:
	// Sink interface

	//! The sink method is called constantly with new input, as long as new input is available. Note that this method
	//! CAN be called in parallel, proper locking is needed when accessing data inside the GlobalSinkState.
	virtual SinkResultType Sink(ExecutionContext &context, GlobalSinkState &gstate, LocalSinkState &lstate,
	                            DataChunk &input) const;
	// The combine is called when a single thread has completed execution of its part of the pipeline, it is the final
	// time that a specific LocalSinkState is accessible. This method can be called in parallel while other Sink() or
	// Combine() calls are active on the same GlobalSinkState.
	virtual void Combine(ExecutionContext &context, GlobalSinkState &gstate, LocalSinkState &lstate) const;
	//! The finalize is called when ALL threads are finished execution. It is called only once per pipeline, and is
	//! entirely single threaded.
	//! If Finalize returns SinkResultType::FINISHED, the sink is marked as finished
	virtual SinkFinalizeType Finalize(Pipeline &pipeline, Event &event, ClientContext &context,
	                                  GlobalSinkState &gstate) const;

	virtual unique_ptr<LocalSinkState> GetLocalSinkState(ExecutionContext &context) const;
	virtual unique_ptr<GlobalSinkState> GetGlobalSinkState(ClientContext &context) const;

	//! The maximum amount of memory the operator should use per thread.
	static idx_t GetMaxThreadMemory(ClientContext &context);

	virtual bool IsSink() const {
		return false;
	}

	virtual bool ParallelSink() const {
		return false;
	}

	virtual bool RequiresBatchIndex() const {
		return false;
	}

	//! Whether or not the sink operator depends on the order of the input chunks
	//! If this is set to true, we cannot do things like caching intermediate vectors
	virtual bool SinkOrderDependent() const {
		return false;
	}

public:
	// Pipeline construction
	virtual vector<const_reference<PhysicalOperator>> GetSources() const;
	bool AllSourcesSupportBatchIndex() const;

	virtual void BuildPipelines(Pipeline &current, MetaPipeline &meta_pipeline);

public:
	template <class TARGET>
	TARGET &Cast() {
		if (TARGET::TYPE != PhysicalOperatorType::INVALID && type != TARGET::TYPE) {
			throw InternalException("Failed to cast physical operator to type - physical operator type mismatch");
		}
		return (TARGET &)*this;
	}

	template <class TARGET>
	const TARGET &Cast() const {
		if (TARGET::TYPE != PhysicalOperatorType::INVALID && type != TARGET::TYPE) {
			throw InternalException("Failed to cast physical operator to type - physical operator type mismatch");
		}
		return (const TARGET &)*this;
	}
};

//! Contains state for the CachingPhysicalOperator
class CachingOperatorState : public OperatorState {
public:
	~CachingOperatorState() override {
	}

<<<<<<< HEAD
	void Finalize(PhysicalOperator *op, ExecutionContext &context) override {
=======
	virtual void Finalize(const PhysicalOperator &op, ExecutionContext &context) override {
>>>>>>> 0c2d290e
	}

	unique_ptr<DataChunk> cached_chunk;
	bool initialized = false;
	//! Whether or not the chunk can be cached
	bool can_cache_chunk = false;
};

//! Base class that caches output from child Operator class. Note that Operators inheriting from this class should also
//! inherit their state class from the CachingOperatorState.
class CachingPhysicalOperator : public PhysicalOperator {
public:
	static constexpr const idx_t CACHE_THRESHOLD = 64;
	CachingPhysicalOperator(PhysicalOperatorType type, vector<LogicalType> types, idx_t estimated_cardinality);

	bool caching_supported;

public:
	OperatorResultType Execute(ExecutionContext &context, DataChunk &input, DataChunk &chunk,
	                           GlobalOperatorState &gstate, OperatorState &state) const final;
	OperatorFinalizeResultType FinalExecute(ExecutionContext &context, DataChunk &chunk, GlobalOperatorState &gstate,
	                                        OperatorState &state) const final;

	bool RequiresFinalExecute() const final {
		return caching_supported;
	}

protected:
	//! Child classes need to implement the ExecuteInternal method instead of the Execute
	virtual OperatorResultType ExecuteInternal(ExecutionContext &context, DataChunk &input, DataChunk &chunk,
	                                           GlobalOperatorState &gstate, OperatorState &state) const = 0;

private:
	bool CanCacheType(const LogicalType &type);
};

} // namespace duckdb<|MERGE_RESOLUTION|>--- conflicted
+++ resolved
@@ -199,11 +199,7 @@
 	~CachingOperatorState() override {
 	}
 
-<<<<<<< HEAD
-	void Finalize(PhysicalOperator *op, ExecutionContext &context) override {
-=======
-	virtual void Finalize(const PhysicalOperator &op, ExecutionContext &context) override {
->>>>>>> 0c2d290e
+	void Finalize(const PhysicalOperator &op, ExecutionContext &context) override {
 	}
 
 	unique_ptr<DataChunk> cached_chunk;
