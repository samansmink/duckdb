--- conflicted
+++ resolved
@@ -186,11 +186,7 @@
 	BindingMode GetBindingMode();
 	void AddTableName(string table_name);
 	const unordered_set<string> &GetTableNames();
-<<<<<<< HEAD
-	SQLStatement *GetRootStatement() {
-=======
 	optional_ptr<SQLStatement> GetRootStatement() {
->>>>>>> da69aeaa
 		return root_statement;
 	}
 
@@ -260,11 +256,7 @@
 	BoundStatement Bind(AttachStatement &stmt);
 	BoundStatement Bind(DetachStatement &stmt);
 
-<<<<<<< HEAD
-	BoundStatement BindReturning(vector<unique_ptr<ParsedExpression>> returning_list, TableCatalogEntry *table,
-=======
 	BoundStatement BindReturning(vector<unique_ptr<ParsedExpression>> returning_list, TableCatalogEntry &table,
->>>>>>> da69aeaa
 	                             const string &alias, idx_t update_table_index,
 	                             unique_ptr<LogicalOperator> child_operator, BoundStatement result);
 
@@ -363,8 +355,6 @@
 
 	unique_ptr<BoundQueryNode> BindSelectNode(SelectNode &statement, unique_ptr<BoundTableRef> from_table);
 
-	unique_ptr<BoundQueryNode> BindSelectNode(SelectNode &statement, unique_ptr<BoundTableRef> from_table);
-
 public:
 	// This should really be a private constructor, but make_shared does not allow it...
 	// If you are thinking about calling this, you should probably call Binder::CreateBinder
