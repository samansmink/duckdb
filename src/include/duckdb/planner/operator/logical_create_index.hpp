--- conflicted
+++ resolved
@@ -36,11 +36,7 @@
 
 protected:
 	void ResolveTypes() override {
-<<<<<<< HEAD
 		types.push_back(TypeId::INT64);
-=======
-		types.push_back(expressions[0]->return_type);
->>>>>>> 3391be88
 	}
 };
 } // namespace duckdb