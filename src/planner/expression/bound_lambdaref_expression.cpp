#include "duckdb/planner/expression/bound_lambdaref_expression.hpp"

#include "duckdb/common/types/hash.hpp"
#include "duckdb/common/to_string.hpp"

namespace duckdb {

BoundLambdaRefExpression::BoundLambdaRefExpression(string alias_p, LogicalType type, ColumnBinding binding,
                                                   idx_t lambda_idx, idx_t depth)
    : Expression(ExpressionType::BOUND_LAMBDA_REF, ExpressionClass::BOUND_LAMBDA_REF, std::move(type)),
      binding(binding), lambda_idx(lambda_idx), depth(depth) {
	this->alias = std::move(alias_p);
}

BoundLambdaRefExpression::BoundLambdaRefExpression(LogicalType type, ColumnBinding binding, idx_t lambda_idx,
                                                   idx_t depth)
    : BoundLambdaRefExpression(string(), std::move(type), binding, lambda_idx, depth) {
}

unique_ptr<Expression> BoundLambdaRefExpression::Copy() {
	return make_uniq<BoundLambdaRefExpression>(alias, return_type, binding, lambda_idx, depth);
}

hash_t BoundLambdaRefExpression::Hash() const {
	auto result = Expression::Hash();
	result = CombineHash(result, duckdb::Hash<uint64_t>(lambda_idx));
	result = CombineHash(result, duckdb::Hash<uint64_t>(binding.column_index));
	result = CombineHash(result, duckdb::Hash<uint64_t>(binding.table_index));
	return CombineHash(result, duckdb::Hash<uint64_t>(depth));
}

bool BoundLambdaRefExpression::Equals(const BaseExpression &other_p) const {
	if (!Expression::Equals(other_p)) {
		return false;
	}
	auto &other = other_p.Cast<BoundLambdaRefExpression>();
	return other.binding == binding && other.lambda_idx == lambda_idx && other.depth == depth;
}

string BoundLambdaRefExpression::ToString() const {
	if (!alias.empty()) {
		return alias;
	}
	return "#[" + to_string(binding.table_index) + "." + to_string(binding.column_index) + "." + to_string(lambda_idx) +
	       "]";
}

<<<<<<< HEAD
void BoundLambdaRefExpression::Serialize(FieldWriter &writer) const {
	writer.WriteString(alias);
	writer.WriteSerializable(return_type);
	writer.WriteField(lambda_idx);
	writer.WriteField(binding.table_index);
	writer.WriteField(binding.column_index);
	writer.WriteField(depth);
}

unique_ptr<Expression> BoundLambdaRefExpression::Deserialize(ExpressionDeserializationState &state,
                                                             FieldReader &reader) {
	auto alias = reader.ReadRequired<string>();
	auto return_type = reader.ReadRequiredSerializable<LogicalType, LogicalType>();
	auto lambda_idx = reader.ReadRequired<idx_t>();
	auto table_index = reader.ReadRequired<idx_t>();
	auto column_index = reader.ReadRequired<idx_t>();
	auto depth = reader.ReadRequired<idx_t>();

	return make_uniq<BoundLambdaRefExpression>(alias, return_type, ColumnBinding(table_index, column_index), lambda_idx,
	                                           depth);
}

=======
>>>>>>> 0dcbefe3
} // namespace duckdb<|MERGE_RESOLUTION|>--- conflicted
+++ resolved
@@ -44,30 +44,4 @@
 	return "#[" + to_string(binding.table_index) + "." + to_string(binding.column_index) + "." + to_string(lambda_idx) +
 	       "]";
 }
-
-<<<<<<< HEAD
-void BoundLambdaRefExpression::Serialize(FieldWriter &writer) const {
-	writer.WriteString(alias);
-	writer.WriteSerializable(return_type);
-	writer.WriteField(lambda_idx);
-	writer.WriteField(binding.table_index);
-	writer.WriteField(binding.column_index);
-	writer.WriteField(depth);
-}
-
-unique_ptr<Expression> BoundLambdaRefExpression::Deserialize(ExpressionDeserializationState &state,
-                                                             FieldReader &reader) {
-	auto alias = reader.ReadRequired<string>();
-	auto return_type = reader.ReadRequiredSerializable<LogicalType, LogicalType>();
-	auto lambda_idx = reader.ReadRequired<idx_t>();
-	auto table_index = reader.ReadRequired<idx_t>();
-	auto column_index = reader.ReadRequired<idx_t>();
-	auto depth = reader.ReadRequired<idx_t>();
-
-	return make_uniq<BoundLambdaRefExpression>(alias, return_type, ColumnBinding(table_index, column_index), lambda_idx,
-	                                           depth);
-}
-
-=======
->>>>>>> 0dcbefe3
 } // namespace duckdb