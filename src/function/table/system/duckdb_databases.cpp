--- conflicted
+++ resolved
@@ -53,11 +53,7 @@
 	while (data.offset < data.entries.size() && count < STANDARD_VECTOR_SIZE) {
 		auto &entry = data.entries[data.offset++];
 
-<<<<<<< HEAD
-		auto &attached = entry->Cast<AttachedDatabase>();
-=======
 		auto &attached = entry.get().Cast<AttachedDatabase>();
->>>>>>> da69aeaa
 		// return values:
 
 		idx_t col = 0;
