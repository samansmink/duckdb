--- conflicted
+++ resolved
@@ -12,12 +12,8 @@
 #include "duckdb/planner/operator/logical_get.hpp"
 #include "duckdb/main/extension_helper.hpp"
 #include "duckdb/common/multi_file_reader.hpp"
-<<<<<<< HEAD
-
-=======
 #include "duckdb/main/client_data.hpp"
 #include "duckdb/execution/operator/persistent/csv_line_info.hpp"
->>>>>>> da69aeaa
 #include <limits>
 
 namespace duckdb {
@@ -25,15 +21,8 @@
 unique_ptr<CSVFileHandle> ReadCSV::OpenCSV(const string &file_path, FileCompressionType compression,
                                            ClientContext &context) {
 	auto &fs = FileSystem::GetFileSystem(context);
-<<<<<<< HEAD
-	auto opener = FileSystem::GetFileOpener(context);
-	auto file_handle =
-	    fs.OpenFile(file_path.c_str(), FileFlags::FILE_FLAGS_READ, FileLockType::NO_LOCK, compression, opener);
-	return make_uniq<CSVFileHandle>(std::move(file_handle));
-=======
 	auto &allocator = BufferAllocator::Get(context);
 	return CSVFileHandle::OpenFile(fs, allocator, file_path, compression, false);
->>>>>>> da69aeaa
 }
 
 void ReadCSVData::FinalizeRead(ClientContext &context) {
@@ -69,11 +58,7 @@
 	auto it = auto_type_candidates_specificity.find(id);
 	if (it == auto_type_candidates_specificity.end()) {
 		throw BinderException("Auto Type Candidate of type %s is not accepted as a valid input",
-<<<<<<< HEAD
-		                      LogicalTypeIdToString(candidate_type.id()));
-=======
 		                      EnumUtil::ToString(candidate_type.id()));
->>>>>>> da69aeaa
 	}
 	return it->second;
 }
@@ -234,8 +219,6 @@
 	if (options.file_options.union_by_name) {
 		result->reader_bind =
 		    MultiFileReader::BindUnionReader<BufferedCSVReader>(context, return_types, names, *result, options);
-<<<<<<< HEAD
-=======
 		if (result->union_readers.size() > 1) {
 			result->column_info.emplace_back(result->csv_names, result->csv_types);
 			for (idx_t i = 1; i < result->union_readers.size(); i++) {
@@ -243,7 +226,6 @@
 				                                 result->union_readers[i]->return_types);
 			}
 		}
->>>>>>> da69aeaa
 		if (!options.sql_types_per_column.empty()) {
 			auto exception = BufferedCSVReader::ColumnTypesError(options.sql_types_per_column, names);
 			if (!exception.empty()) {
@@ -272,19 +254,12 @@
 struct ParallelCSVGlobalState : public GlobalTableFunctionState {
 public:
 	ParallelCSVGlobalState(ClientContext &context, unique_ptr<CSVFileHandle> file_handle_p,
-<<<<<<< HEAD
-	                       vector<string> &files_path_p, idx_t system_threads_p, idx_t buffer_size_p,
-	                       idx_t rows_to_skip, bool force_parallelism_p, vector<column_t> column_ids_p)
-	    : file_handle(std::move(file_handle_p)), system_threads(system_threads_p), buffer_size(buffer_size_p),
-	      force_parallelism(force_parallelism_p), column_ids(std::move(column_ids_p)) {
-=======
 	                       const vector<string> &files_path_p, idx_t system_threads_p, idx_t buffer_size_p,
 	                       idx_t rows_to_skip, bool force_parallelism_p, vector<column_t> column_ids_p, bool has_header)
 	    : file_handle(std::move(file_handle_p)), system_threads(system_threads_p), buffer_size(buffer_size_p),
 	      force_parallelism(force_parallelism_p), column_ids(std::move(column_ids_p)),
 	      line_info(main_mutex, batch_to_tuple_end, tuple_start, tuple_end) {
 		file_handle->DisableReset();
->>>>>>> da69aeaa
 		current_file_path = files_path_p[0];
 		line_info.lines_read[0] = rows_to_skip;
 		if (has_header) {
@@ -299,11 +274,6 @@
 		} else {
 			bytes_per_local_state = file_size / MaxThreads();
 		}
-<<<<<<< HEAD
-		current_buffer = make_shared<CSVBuffer>(context, buffer_size, *file_handle, current_csv_position);
-		next_buffer =
-		    shared_ptr<CSVBuffer>(current_buffer->Next(*file_handle, buffer_size, current_csv_position).release());
-=======
 		if (bytes_per_local_state == 0) {
 			// In practice, I think this won't happen, it only happens because we are mocking up test scenarios
 			// this boy needs to be at least one.
@@ -316,7 +286,6 @@
 		current_buffer = make_shared<CSVBuffer>(context, buffer_size, *file_handle, current_csv_position, file_number);
 		next_buffer = shared_ptr<CSVBuffer>(
 		    current_buffer->Next(*file_handle, buffer_size, current_csv_position, file_number).release());
->>>>>>> da69aeaa
 		running_threads = MaxThreads();
 
 		// Initialize all the book-keeping variables
@@ -356,11 +325,7 @@
 
 	bool Finished();
 
-<<<<<<< HEAD
-	double GetProgress(ReadCSVData &bind_data) const {
-=======
 	double GetProgress(const ReadCSVData &bind_data) const {
->>>>>>> da69aeaa
 		idx_t total_files = bind_data.files.size();
 
 		// get the progress WITHIN the current file
@@ -424,11 +389,8 @@
 	idx_t running_threads = 0;
 	//! The column ids to read
 	vector<column_t> column_ids;
-<<<<<<< HEAD
-=======
 	//! Line Info used in error messages
 	LineInfo line_info;
->>>>>>> da69aeaa
 };
 
 idx_t ParallelCSVGlobalState::MaxThreads() const {
@@ -494,8 +456,6 @@
 	}
 }
 
-<<<<<<< HEAD
-=======
 void LineInfo::Verify(idx_t file_idx, idx_t batch_idx, idx_t cur_first_pos) {
 	auto &tuple_start_set = tuple_start[file_idx];
 	auto &processed_batches = batch_to_tuple_end[file_idx];
@@ -530,7 +490,6 @@
 	}
 }
 
->>>>>>> da69aeaa
 bool ParallelCSVGlobalState::Next(ClientContext &context, const ReadCSVData &bind_data,
                                   unique_ptr<ParallelCSVReader> &reader) {
 	lock_guard<mutex> parallel_lock(main_mutex);
@@ -540,18 +499,12 @@
 			current_file_path = bind_data.files[file_index++];
 			file_handle = ReadCSV::OpenCSV(current_file_path, bind_data.options.compression, context);
 			current_csv_position = 0;
-<<<<<<< HEAD
-			current_buffer = make_shared<CSVBuffer>(context, buffer_size, *file_handle, current_csv_position);
-			next_buffer =
-			    shared_ptr<CSVBuffer>(current_buffer->Next(*file_handle, buffer_size, current_csv_position).release());
-=======
 			file_number++;
 			local_batch_index = 0;
 			current_buffer =
 			    make_shared<CSVBuffer>(context, buffer_size, *file_handle, current_csv_position, file_number);
 			next_buffer = shared_ptr<CSVBuffer>(
 			    current_buffer->Next(*file_handle, buffer_size, current_csv_position, file_number).release());
->>>>>>> da69aeaa
 		} else {
 			// We are done scanning.
 			reader.reset();
@@ -559,19 +512,11 @@
 		}
 	}
 	// set up the current buffer
-<<<<<<< HEAD
-	auto result = make_uniq<CSVBufferRead>(current_buffer, next_buffer, next_byte, next_byte + bytes_per_local_state,
-	                                       batch_index++, estimated_linenr);
-	// move the byte index of the CSV reader to the next buffer
-	next_byte += bytes_per_local_state;
-	estimated_linenr += bytes_per_local_state / (bind_data.csv_types.size() * 5); // estimate 5 bytes per column
-=======
 	line_info.current_batches.back().insert(local_batch_index);
 	auto result = make_uniq<CSVBufferRead>(current_buffer, next_buffer, next_byte, next_byte + bytes_per_local_state,
 	                                       batch_index++, local_batch_index++, &line_info);
 	// move the byte index of the CSV reader to the next buffer
 	next_byte += bytes_per_local_state;
->>>>>>> da69aeaa
 	if (next_byte >= current_buffer->GetBufferSize()) {
 		// We replace the current buffer with the next buffer
 		next_byte = 0;
@@ -579,40 +524,10 @@
 		current_buffer = next_buffer;
 		if (next_buffer) {
 			// Next buffer gets the next-next buffer
-<<<<<<< HEAD
-			next_buffer =
-			    shared_ptr<CSVBuffer>(next_buffer->Next(*file_handle, buffer_size, current_csv_position).release());
-		}
-	}
-	if (!reader || reader->options.file_path != current_file_path) {
-		// we either don't have a reader, or the reader was created for a different file
-		// we need to create a new reader and instantiate it
-		if (file_index > 0 && file_index <= bind_data.union_readers.size() && bind_data.union_readers[file_index - 1]) {
-			// we are doing UNION BY NAME - fetch the options from the union reader for this file
-			auto &union_reader = *bind_data.union_readers[file_index - 1];
-			reader =
-			    make_uniq<ParallelCSVReader>(context, union_reader.options, std::move(result), union_reader.GetTypes());
-			reader->names = union_reader.GetNames();
-		} else {
-			// regular file - use the standard options
-			reader = make_uniq<ParallelCSVReader>(context, bind_data.options, std::move(result), bind_data.csv_types);
-			reader->options.file_path = current_file_path;
-			reader->names = bind_data.csv_names;
-=======
 			next_buffer = shared_ptr<CSVBuffer>(
 			    next_buffer->Next(*file_handle, buffer_size, current_csv_position, file_number).release());
->>>>>>> da69aeaa
-		}
-		reader->options.file_path = current_file_path;
-		MultiFileReader::InitializeReader(*reader, bind_data.options.file_options, bind_data.reader_bind,
-		                                  bind_data.return_types, bind_data.return_names, column_ids, nullptr);
-	} else {
-		// update the current reader
-		reader->SetBufferRead(std::move(result));
-	}
-<<<<<<< HEAD
-	return true;
-=======
+		}
+	}
 	if (!reader || reader->options.file_path != current_file_path) {
 		// we either don't have a reader, or the reader was created for a different file
 		// we need to create a new reader and instantiate it
@@ -652,7 +567,6 @@
 	batch_to_tuple_end[file_number_p][batch_idx] = tuple_end[file_number_p].size();
 	tuple_start[file_number_p].insert(positions.beginning_of_first_line);
 	tuple_end[file_number_p].push_back(positions.end_of_last_line);
->>>>>>> da69aeaa
 }
 
 void ParallelCSVGlobalState::UpdateLinesRead(CSVBufferRead &buffer_read, idx_t file_idx) {
@@ -716,14 +630,6 @@
 	unique_ptr<CSVFileHandle> file_handle;
 
 	bind_data.options.file_path = bind_data.files[0];
-<<<<<<< HEAD
-	file_handle = ReadCSV::OpenCSV(bind_data.options.file_path, bind_data.options.compression, context);
-	idx_t rows_to_skip =
-	    bind_data.options.skip_rows + (bind_data.options.has_header && bind_data.options.header ? 1 : 0);
-	return make_uniq<ParallelCSVGlobalState>(context, std::move(file_handle), bind_data.files,
-	                                         context.db->NumberOfThreads(), bind_data.options.buffer_size, rows_to_skip,
-	                                         ClientConfig::GetConfig(context).verify_parallelism, input.column_ids);
-=======
 
 	if (bind_data.initial_reader) {
 		file_handle = std::move(bind_data.initial_reader->file_handle);
@@ -737,7 +643,6 @@
 	    context, std::move(file_handle), bind_data.files, context.db->NumberOfThreads(), bind_data.options.buffer_size,
 	    bind_data.options.skip_rows, ClientConfig::GetConfig(context).verify_parallelism, input.column_ids,
 	    bind_data.options.header && bind_data.options.has_header);
->>>>>>> da69aeaa
 }
 
 //===--------------------------------------------------------------------===//
@@ -792,11 +697,6 @@
 			if (csv_local_state.csv_reader) {
 				csv_local_state.csv_reader->linenr = 0;
 			}
-<<<<<<< HEAD
-			csv_global_state.UpdateVerification(verification_updates);
-			auto has_next = csv_global_state.Next(context, bind_data, csv_local_state.csv_reader);
-=======
->>>>>>> da69aeaa
 			if (!has_next) {
 				csv_global_state.DecrementThread();
 				break;
@@ -881,12 +781,8 @@
 				result->names = csv_names;
 			}
 			MultiFileReader::InitializeReader(*result, bind_data.options.file_options, bind_data.reader_bind,
-<<<<<<< HEAD
-			                                  bind_data.return_types, bind_data.return_names, column_ids, nullptr);
-=======
 			                                  bind_data.return_types, bind_data.return_names, column_ids, nullptr,
 			                                  bind_data.files.front());
->>>>>>> da69aeaa
 		}
 		total_size = result->file_handle->FileSize();
 		return result;
@@ -912,24 +808,13 @@
 
 static unique_ptr<GlobalTableFunctionState> SingleThreadedCSVInit(ClientContext &context,
                                                                   TableFunctionInitInput &input) {
-<<<<<<< HEAD
-	auto &bind_data = (ReadCSVData &)*input.bind_data;
-	auto result = make_uniq<SingleThreadedCSVState>(bind_data.files.size());
-	if (bind_data.initial_reader) {
-		result->initial_reader = std::move(bind_data.initial_reader);
-	} else if (bind_data.files.empty()) {
-=======
 	auto &bind_data = input.bind_data->CastNoConst<ReadCSVData>();
 	auto result = make_uniq<SingleThreadedCSVState>(bind_data.files.size());
 	if (bind_data.files.empty()) {
->>>>>>> da69aeaa
 		// This can happen when a filename based filter pushdown has eliminated all possible files for this scan.
 		return std::move(result);
 	} else {
 		bind_data.options.file_path = bind_data.files[0];
-<<<<<<< HEAD
-		result->initial_reader = make_uniq<BufferedCSVReader>(context, bind_data.options, bind_data.csv_types);
-=======
 		if (bind_data.initial_reader) {
 			// If this is a pipe and an initial reader already exists due to read_csv_auto
 			// We must re-use it, since we can't restart the reader due for it being a pipe.
@@ -937,7 +822,6 @@
 		} else {
 			result->initial_reader = make_uniq<BufferedCSVReader>(context, bind_data.options, bind_data.csv_types);
 		}
->>>>>>> da69aeaa
 		if (!bind_data.options.file_options.union_by_name) {
 			result->initial_reader->names = bind_data.csv_names;
 		}
@@ -946,23 +830,15 @@
 		}
 	}
 	MultiFileReader::InitializeReader(*result->initial_reader, bind_data.options.file_options, bind_data.reader_bind,
-<<<<<<< HEAD
-	                                  bind_data.return_types, bind_data.return_names, input.column_ids, input.filters);
-=======
 	                                  bind_data.return_types, bind_data.return_names, input.column_ids, input.filters,
 	                                  bind_data.files.front());
->>>>>>> da69aeaa
 	for (auto &reader : bind_data.union_readers) {
 		if (!reader) {
 			continue;
 		}
 		MultiFileReader::InitializeReader(*reader, bind_data.options.file_options, bind_data.reader_bind,
 		                                  bind_data.return_types, bind_data.return_names, input.column_ids,
-<<<<<<< HEAD
-		                                  input.filters);
-=======
 		                                  input.filters, bind_data.files.front());
->>>>>>> da69aeaa
 	}
 	result->column_ids = input.column_ids;
 
@@ -981,26 +857,16 @@
 unique_ptr<LocalTableFunctionState> SingleThreadedReadCSVInitLocal(ExecutionContext &context,
                                                                    TableFunctionInitInput &input,
                                                                    GlobalTableFunctionState *global_state_p) {
-<<<<<<< HEAD
-	auto &bind_data = (ReadCSVData &)*input.bind_data;
-	auto &data = (SingleThreadedCSVState &)*global_state_p;
-=======
 	auto &bind_data = input.bind_data->CastNoConst<ReadCSVData>();
 	auto &data = global_state_p->Cast<SingleThreadedCSVState>();
->>>>>>> da69aeaa
 	auto result = make_uniq<SingleThreadedCSVLocalState>();
 	result->csv_reader = data.GetCSVReader(context.client, bind_data, result->file_index, result->total_size);
 	return std::move(result);
 }
 
 static void SingleThreadedCSVFunction(ClientContext &context, TableFunctionInput &data_p, DataChunk &output) {
-<<<<<<< HEAD
-	auto &bind_data = (ReadCSVData &)*data_p.bind_data;
-	auto &data = (SingleThreadedCSVState &)*data_p.global_state;
-=======
 	auto &bind_data = data_p.bind_data->CastNoConst<ReadCSVData>();
 	auto &data = data_p.global_state->Cast<SingleThreadedCSVState>();
->>>>>>> da69aeaa
 	auto &lstate = data_p.local_state->Cast<SingleThreadedCSVLocalState>();
 	if (!lstate.csv_reader) {
 		// no csv_reader was set, this can happen when a filename-based filter has filtered out all possible files
@@ -1112,10 +978,7 @@
 	table_function.named_parameters["decimal_separator"] = LogicalType::VARCHAR;
 	table_function.named_parameters["parallel"] = LogicalType::BOOLEAN;
 	table_function.named_parameters["null_padding"] = LogicalType::BOOLEAN;
-<<<<<<< HEAD
-=======
 	table_function.named_parameters["allow_quoted_nulls"] = LogicalType::BOOLEAN;
->>>>>>> da69aeaa
 	table_function.named_parameters["column_types"] = LogicalType::ANY;
 	table_function.named_parameters["dtypes"] = LogicalType::ANY;
 	table_function.named_parameters["types"] = LogicalType::ANY;
@@ -1138,19 +1001,11 @@
 
 void CSVComplexFilterPushdown(ClientContext &context, LogicalGet &get, FunctionData *bind_data_p,
                               vector<unique_ptr<Expression>> &filters) {
-<<<<<<< HEAD
-	auto data = (ReadCSVData *)bind_data_p;
-	auto reset_reader =
-	    MultiFileReader::ComplexFilterPushdown(context, data->files, data->options.file_options, get, filters);
-	if (reset_reader) {
-		MultiFileReader::PruneReaders(*data);
-=======
 	auto &data = bind_data_p->Cast<ReadCSVData>();
 	auto reset_reader =
 	    MultiFileReader::ComplexFilterPushdown(context, data.files, data.options.file_options, get, filters);
 	if (reset_reader) {
 		MultiFileReader::PruneReaders(data);
->>>>>>> da69aeaa
 	}
 }
 
@@ -1197,10 +1052,7 @@
 	writer.WriteString(file_path);
 	writer.WriteString(decimal_separator);
 	writer.WriteField<bool>(null_padding);
-<<<<<<< HEAD
-=======
 	writer.WriteField<idx_t>(buffer_size);
->>>>>>> da69aeaa
 	writer.WriteSerializable(file_options);
 	// write options
 	writer.WriteListNoReference<bool>(force_quote);
@@ -1242,10 +1094,7 @@
 	file_path = reader.ReadRequired<string>();
 	decimal_separator = reader.ReadRequired<string>();
 	null_padding = reader.ReadRequired<bool>();
-<<<<<<< HEAD
-=======
 	buffer_size = reader.ReadRequired<idx_t>();
->>>>>>> da69aeaa
 	file_options = reader.ReadRequiredSerializable<MultiFileReaderOptions, MultiFileReaderOptions>();
 	// write options
 	force_quote = reader.ReadRequiredList<bool>();
@@ -1275,21 +1124,15 @@
 	bind_data.options.Serialize(writer);
 	writer.WriteField<bool>(bind_data.single_threaded);
 	writer.WriteSerializable(bind_data.reader_bind);
-<<<<<<< HEAD
-=======
 	writer.WriteField<uint32_t>(bind_data.column_info.size());
 	for (auto &col : bind_data.column_info) {
 		col.Serialize(writer);
 	}
->>>>>>> da69aeaa
 }
 
 static unique_ptr<FunctionData> CSVReaderDeserialize(PlanDeserializationState &state, FieldReader &reader,
                                                      TableFunction &function) {
-<<<<<<< HEAD
-=======
 	function.extra_info = reader.ReadRequired<string>();
->>>>>>> da69aeaa
 	auto result_data = make_uniq<ReadCSVData>();
 	result_data->files = reader.ReadRequiredList<string>();
 	result_data->csv_types = reader.ReadRequiredSerializableList<LogicalType, LogicalType>();
@@ -1301,13 +1144,10 @@
 	result_data->options.Deserialize(reader);
 	result_data->single_threaded = reader.ReadField<bool>(true);
 	result_data->reader_bind = reader.ReadRequiredSerializable<MultiFileReaderBindData, MultiFileReaderBindData>();
-<<<<<<< HEAD
-=======
 	uint32_t file_number = reader.ReadRequired<uint32_t>();
 	for (idx_t i = 0; i < file_number; i++) {
 		result_data->column_info.emplace_back(ColumnInfo::Deserialize(reader));
 	}
->>>>>>> da69aeaa
 	return std::move(result_data);
 }
 
@@ -1353,14 +1193,11 @@
 	vector<unique_ptr<ParsedExpression>> children;
 	children.push_back(make_uniq<ConstantExpression>(Value(table_name)));
 	table_function->function = make_uniq<FunctionExpression>("read_csv_auto", std::move(children));
-<<<<<<< HEAD
-=======
 
 	if (!FileSystem::HasGlob(table_name)) {
 		table_function->alias = FileSystem::ExtractBaseName(table_name);
 	}
 
->>>>>>> da69aeaa
 	return std::move(table_function);
 }
 
