#include "duckdb/function/scalar_function.hpp"

namespace duckdb {

FunctionLocalState::~FunctionLocalState() {
}

ScalarFunction::ScalarFunction(string name, vector<LogicalType> arguments, LogicalType return_type,
                               scalar_function_t function, bind_scalar_function_t bind,
                               dependency_function_t dependency, function_statistics_t statistics,
                               init_local_state_t init_local_state, LogicalType varargs,
                               FunctionSideEffects side_effects, FunctionNullHandling null_handling,
                               bind_lambda_function_t bind_lambda)
    : BaseScalarFunction(std::move(name), std::move(arguments), std::move(return_type), side_effects,
                         std::move(varargs), null_handling),
      function(std::move(function)), bind(bind), init_local_state(init_local_state), dependency(dependency),
<<<<<<< HEAD
      statistics(statistics), bind_lambda(bind_lambda), serialize(nullptr), deserialize(nullptr),
      format_serialize(nullptr), format_deserialize(nullptr) {
=======
      statistics(statistics), serialize(nullptr), deserialize(nullptr) {
>>>>>>> 0dcbefe3
}

ScalarFunction::ScalarFunction(vector<LogicalType> arguments, LogicalType return_type, scalar_function_t function,
                               bind_scalar_function_t bind, dependency_function_t dependency,
                               function_statistics_t statistics, init_local_state_t init_local_state,
                               LogicalType varargs, FunctionSideEffects side_effects,
                               FunctionNullHandling null_handling, bind_lambda_function_t bind_lambda)
    : ScalarFunction(string(), std::move(arguments), std::move(return_type), std::move(function), bind, dependency,
                     statistics, init_local_state, std::move(varargs), side_effects, null_handling, bind_lambda) {
}

bool ScalarFunction::operator==(const ScalarFunction &rhs) const {
	return name == rhs.name && arguments == rhs.arguments && return_type == rhs.return_type && varargs == rhs.varargs &&
	       bind == rhs.bind && dependency == rhs.dependency && statistics == rhs.statistics &&
	       bind_lambda == rhs.bind_lambda;
}

bool ScalarFunction::operator!=(const ScalarFunction &rhs) const {
	return !(*this == rhs);
}

bool ScalarFunction::Equal(const ScalarFunction &rhs) const {
	// number of types
	if (this->arguments.size() != rhs.arguments.size()) {
		return false;
	}
	// argument types
	for (idx_t i = 0; i < this->arguments.size(); ++i) {
		if (this->arguments[i] != rhs.arguments[i]) {
			return false;
		}
	}
	// return type
	if (this->return_type != rhs.return_type) {
		return false;
	}
	// varargs
	if (this->varargs != rhs.varargs) {
		return false;
	}

	return true; // they are equal
}

void ScalarFunction::NopFunction(DataChunk &input, ExpressionState &state, Vector &result) {
	D_ASSERT(input.ColumnCount() >= 1);
	result.Reference(input.data[0]);
}

} // namespace duckdb<|MERGE_RESOLUTION|>--- conflicted
+++ resolved
@@ -14,12 +14,7 @@
     : BaseScalarFunction(std::move(name), std::move(arguments), std::move(return_type), side_effects,
                          std::move(varargs), null_handling),
       function(std::move(function)), bind(bind), init_local_state(init_local_state), dependency(dependency),
-<<<<<<< HEAD
-      statistics(statistics), bind_lambda(bind_lambda), serialize(nullptr), deserialize(nullptr),
-      format_serialize(nullptr), format_deserialize(nullptr) {
-=======
-      statistics(statistics), serialize(nullptr), deserialize(nullptr) {
->>>>>>> 0dcbefe3
+      statistics(statistics),bind_lambda(bind_lambda),  serialize(nullptr), deserialize(nullptr) {
 }
 
 ScalarFunction::ScalarFunction(vector<LogicalType> arguments, LogicalType return_type, scalar_function_t function,
