--- conflicted
+++ resolved
@@ -208,11 +208,8 @@
 option(BUILD_FTS_EXTENSION "Build the FTS extension." FALSE)
 option(BUILD_HTTPFS_EXTENSION "Build the HTTP File System extension." FALSE)
 option(BUILD_VISUALIZER_EXTENSION "Build the profiler-output visualizer extension." FALSE)
-<<<<<<< HEAD
 option(BUILD_JSON_EXTENSION "Build the JSON extension." FALSE)
-=======
 option(BUILD_EXCEL_EXTENSION "Build the excel extension." FALSE)
->>>>>>> 08d5c73e
 option(BUILD_BENCHMARKS "Enable building of the benchmark suite." FALSE)
 option(BUILD_SQLSMITH "Enable building of SQLSmith." FALSE)
 option(BUILD_TPCE "Enable building of the TPC-E tool." FALSE)
@@ -481,15 +478,14 @@
     add_definitions(-DBUILD_VISUALIZER_EXTENSION=${BUILD_VISUALIZER_EXTENSION})
   endif()
 
-<<<<<<< HEAD
   if(${BUILD_JSON_EXTENSION})
     include_directories(${PROJECT_SOURCE_DIR}/extension/json/include)
     add_definitions(-DBUILD_JSON_EXTENSION=${BUILD_JSON_EXTENSION})
-=======
+  endif()
+
   if(${BUILD_EXCEL_EXTENSION})
     include_directories(${PROJECT_SOURCE_DIR}/extension/excel/include)
     add_definitions(-DBUILD_EXCEL_EXTENSION=${BUILD_EXCEL_EXTENSION})
->>>>>>> 08d5c73e
   endif()
 endfunction()
 
@@ -522,13 +518,12 @@
     add_dependencies(${LIBRARY} visualizer_extension)
   endif()
 
-<<<<<<< HEAD
   if(${BUILD_JSON_EXTENSION})
     add_dependencies(${LIBRARY} json_extension)
-=======
+  endif()
+
   if(${BUILD_EXCEL_EXTENSION})
     add_dependencies(${LIBRARY} excel_extension)
->>>>>>> 08d5c73e
   endif()
 endfunction()
 
@@ -562,13 +557,12 @@
     target_link_libraries(${LIBRARY} visualizer_extension)
   endif()
 
-<<<<<<< HEAD
   if(${BUILD_JSON_EXTENSION})
     target_link_libraries(${LIBRARY} json_extension)
-=======
+  endif()
+
   if(${BUILD_EXCEL_EXTENSION})
     target_link_libraries(${LIBRARY} excel_extension)
->>>>>>> 08d5c73e
   endif()
 endfunction()
 
