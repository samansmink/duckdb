--- conflicted
+++ resolved
@@ -1,64 +1,3 @@
-<<<<<<< HEAD
-#name: CIFuzz
-#on: [push]
-#
-#concurrency:
-#  group: ${{ github.workflow }}-${{ github.ref }}-${{ github.head_ref || '' }}-${{ github.base_ref || '' }}-${{ github.ref != 'refs/heads/master' || github.sha }}
-#  cancel-in-progress: true
-#
-#jobs:
-#  Fuzzing:
-#    name: OSSFuzz
-#    if: github.repository == 'duckdb/duckdb'
-#    runs-on: ubuntu-latest
-#    steps:
-#    - name: Build Fuzzers
-#      id: build
-#      uses: google/oss-fuzz/infra/cifuzz/actions/build_fuzzers@master
-#      with:
-#        oss-fuzz-project-name: 'duckdb'
-#        dry-run: false
-#    - name: Run Fuzzers
-#      uses: google/oss-fuzz/infra/cifuzz/actions/run_fuzzers@master
-#      with:
-#        oss-fuzz-project-name: 'duckdb'
-#        fuzz-seconds: 600
-#        dry-run: false
-#    - name: Upload Crash
-#      uses: actions/upload-artifact@v1
-#      if: failure() && steps.build.outcome == 'success'
-#      with:
-#        name: artifacts
-#        path: ./out/artifacts
-#
-#  sqlsmith-fuzzing:
-#    name: SQLSmith Fuzzing
-#    if: github.repository == 'duckdb/duckdb'
-#    runs-on: ubuntu-latest
-#    env:
-#      BUILD_SQLSMITH: 1
-#      BUILD_TPCH: 1
-#      BUILD_TPCDS: 1
-#      BUILD_PARQUET: 1
-#      GEN: ninja
-#      FUZZEROFDUCKSKEY: ${{ secrets.FUZZEROFDUCKSKEY }}
-#
-#    steps:
-#      - name: Dependencies
-#        run: sudo apt-get update -y -qq && sudo apt-get install -y -qq ninja-build ccache
-#
-#      - uses: actions/checkout@v2
-#        with:
-#          fetch-depth: 0
-#
-#      - name: Build
-#        run: |
-#            make debug
-#
-#      - name: Fuzz
-#        run: |
-#            python3 scripts/run_fuzzer.py  --sqlsmith --alltypes --shell=build/debug/duckdb
-=======
 name: CIFuzz
 on: [push]
 
@@ -184,5 +123,4 @@
       - name: Fuzz
         shell: bash
         run: |
-            python3 scripts/run_sqlancer.py --sqlancer=`pwd`/sqlancer --shell=build/debug/duckdb
->>>>>>> 2000fbe9
+            python3 scripts/run_sqlancer.py --sqlancer=`pwd`/sqlancer --shell=build/debug/duckdb