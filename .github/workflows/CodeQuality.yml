--- conflicted
+++ resolved
@@ -140,16 +140,12 @@
         shell: bash
         run: |
           mkdir -p build/coverage
-<<<<<<< HEAD
-          (cd build/coverage && cmake -E env CXXFLAGS="--coverage" cmake -DBUILD_PYTHON=1 -DBUILD_PARQUET_EXTENSION=1 -DBUILD_JSON_EXTENSION=1 -DENABLE_SANITIZER=0 -DCMAKE_BUILD_TYPE=Debug ../.. && make)
+          (cd build/coverage && cmake -E env CXXFLAGS="--coverage" cmake -DBUILD_PYTHON=1 -DBUILD_PARQUET_EXTENSION=1 -DBUILD_JSON_EXTENSION=1 -DBUILD_JEMALLOC_EXTENSION=1 -DENABLE_SANITIZER=0 -DCMAKE_BUILD_TYPE=Debug ../.. && make)
 
       - name: Run Python Tests
         if: ${{ matrix.testset == 'python' }}
         shell: bash
         run: |
-=======
-          (cd build/coverage && cmake -E env CXXFLAGS="--coverage" cmake -DBUILD_PYTHON=1 -DBUILD_PARQUET_EXTENSION=1 -DBUILD_JSON_EXTENSION=1 -DBUILD_JEMALLOC_EXTENSION=1 -DENABLE_SANITIZER=0 -DCMAKE_BUILD_TYPE=Debug ../.. && make)
->>>>>>> 01c074b5
           (cd tools/pythonpkg/tests/fast && python3 -m pytest)
           (cd tools/pythonpkg/tests/coverage && python3 -m pytest)
 
