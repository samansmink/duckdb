on: [push, pull_request]

defaults:
  run:
    shell: bash

env:
  GH_TOKEN: ${{ secrets.GH_TOKEN }}
  TWINE_PASSWORD: ${{ secrets.TWINE_PASSWORD }}
  AWS_ACCESS_KEY_ID: AKIAVBLKPL2ZW2T7TYFQ
  AWS_SECRET_ACCESS_KEY: ${{ secrets.NODE_PRE_GYP_SECRETACCESSKEY }}
  NODE_AUTH_TOKEN: ${{secrets.NODE_AUTH_TOKEN}}

jobs:
  linux-debug:
    name: Linux Debug
    runs-on: ubuntu-20.04

    env:
      CC: gcc-10
      CXX: g++-10
      TREAT_WARNINGS_AS_ERRORS: 1
      GEN: ninja

    steps:
    - uses: actions/checkout@v2
      with:
        fetch-depth: 0

    - name: Install
      run: sudo apt-get update -y -qq && sudo apt-get install -y -qq ninja-build

    - name: Build
      run: BUILD_ARROW_ABI_TEST=1 make debug

#    - name: Test
#      run: make unittestci

#  format-check:
#    name: Format Check
#    runs-on: ubuntu-20.04
#
#    env:
#      CC: gcc-10
#      CXX: g++-10
#      GEN: ninja
#
#    steps:
#    - uses: actions/checkout@v2
#      with:
#        fetch-depth: 0
#
#    - name: Install
#      run: sudo apt-get update -y -qq && sudo apt-get install -y -qq ninja-build clang-format && sudo pip3 install cmake-format
#
#    - name: Format Check
#      run: |
#        clang-format --version
#        clang-format --dump-config
#        make format-check-silent
#
#  tidy-check:
#    name: Tidy Check
#    runs-on: ubuntu-20.04
#
#    env:
#      CC: gcc-10
#      CXX: g++-10
#      GEN: ninja
#      TIDY_THREADS: 4
#
#    steps:
#    - uses: actions/checkout@v2
#      with:
#        fetch-depth: 0
#
#    - name: Install
#      run: sudo apt-get update -y -qq && sudo apt-get install -y -qq ninja-build clang-tidy && sudo pip3 install pybind11[global]
#
#    - name: Tidy Check
#      run: make tidy-check
#
#  win-release-64:
#    name: Windows (64 Bit)
#    runs-on: windows-latest
#    needs: linux-debug
#
#    steps:
#    - uses: actions/checkout@v2
#      with:
#        fetch-depth: 0
#
#    - uses: actions/setup-python@v2
#      with:
#        python-version: '3.7'
#
#    - name: Build
#      run: |
#        python scripts/windows_ci.py
#        cmake -DCMAKE_BUILD_TYPE=Release -DCMAKE_GENERATOR_PLATFORM=x64 -DBUILD_ICU_EXTENSION=1 -DBUILD_PARQUET_EXTENSION=1 -DBUILD_TPCH_EXTENSION=1 -DBUILD_TPCDS_EXTENSION=1 -DBUILD_FTS_EXTENSION=1 -DBUILD_REST=1 -DJDBC_DRIVER=1 -DBUILD_VISUALIZER_EXTENSION=1
#        cmake --build . --config Release
#
#    - name: Test
#      run: test/Release/unittest.exe
#
#    - name: Tools Test
#      run: |
#        python tools/shell/shell-test.py Release/duckdb.exe
#        java -cp tools/jdbc/duckdb_jdbc.jar org.duckdb.test.TestDuckDBJDBC
#
#    - name: Deploy
#      run: |
#        python scripts/amalgamation.py
#        choco install zip -y --force
#        zip -j duckdb_cli-windows-amd64.zip Release/duckdb.exe
#        zip -j libduckdb-windows-amd64.zip src/Release/duckdb.dll src/amalgamation/duckdb.hpp src/include/duckdb.h
#        python scripts/asset-upload-gha.py libduckdb-windows-amd64.zip duckdb_cli-windows-amd64.zip duckdb_jdbc-windows-amd64.jar=tools/jdbc/duckdb_jdbc.jar
#
#    - uses: actions/upload-artifact@v2
#      with:
#        name: duckdb-binaries-windows
#        path: |
#          libduckdb-windows-amd64.zip
#          duckdb_cli-windows-amd64.zip
#          tools/jdbc/duckdb_jdbc.jar
#
#    - uses: ilammy/msvc-dev-cmd@v1
#    - name: Duckdb.dll export symbols with C++ on Windows
#      run: cl -I src/include examples/embedded-c++-windows/cppintegration.cpp -link src/Release/duckdb.lib
#
#  win-release-32:
#    name: Windows (32 Bit)
#    runs-on: windows-latest
#    needs: linux-debug
#
#    steps:
#    - uses: actions/checkout@v2
#      with:
#        fetch-depth: 0
#
#    - uses: actions/setup-python@v2
#      with:
#        python-version: '3.7'
#
#    - name: Build
#      run: |
#        cmake -DCMAKE_BUILD_TYPE=Release -DCMAKE_GENERATOR_PLATFORM=Win32 -DBUILD_ICU_EXTENSION=1 -DBUILD_PARQUET_EXTENSION=1 -DBUILD_TPCH_EXTENSION=1 -DBUILD_TPCDS_EXTENSION=1 -DBUILD_FTS_EXTENSION=1 -DJDBC_DRIVER=1 -DBUILD_VISUALIZER_EXTENSION=1
#        cmake --build . --config Release
#
#    - name: Test
#      run: test/Release/unittest.exe
#
#    - name: Tools Test
#      run: |
#        python tools/shell/shell-test.py Release/duckdb.exe
#
#    - name: Deploy
#      run: |
#        python scripts/amalgamation.py
#        choco install zip -y --force
#        zip -j duckdb_cli-windows-i386.zip Release/duckdb.exe
#        zip -j libduckdb-windows-i386.zip src/Release/duckdb.dll src/amalgamation/duckdb.hpp src/include/duckdb.h
#        python scripts/asset-upload-gha.py libduckdb-windows-i386.zip duckdb_cli-windows-i386.zip duckdb_jdbc-windows-i386.jar=tools/jdbc/duckdb_jdbc.jar
#
#    - uses: actions/upload-artifact@v2
#      with:
#        name: duckdb-binaries-windows
#        path: |
#          libduckdb-windows-i386.zip
#          duckdb_cli-windows-i386.zip
#          tools/jdbc/duckdb_jdbc.jar
#
#  mingw:
#     name: MingW (64 Bit)
#     runs-on: windows-latest
#     needs: linux-debug
#     defaults:
#       run:
#         shell: msys2 {0}
#     steps:
#       - uses: actions/checkout@v2
#       - uses: msys2/setup-msys2@v2
#         with:
#           msystem: MINGW64
#           update: true
#           install: git mingw-w64-x86_64-toolchain mingw-w64-x86_64-cmake mingw-w64-x86_64-ninja git
#       # see here: https://gist.github.com/scivision/1de4fd6abea9ba6b2d87dc1e86b5d2ce
#       - name: Put MSYS2_MinGW64 on PATH
#         # there is not yet an environment variable for this path from msys2/setup-msys2
#         run: export PATH=D:/a/_temp/msys/msys64/mingw64/bin:$PATH
#
#       - name: Build
#         run: |
#           cmake -G "Ninja" -DCMAKE_BUILD_TYPE=Release -DBUILD_PARQUET_EXTENSION=1
#           cmake --build . --config Release
#
#       - name: Test
#         run: |
#           cp src/libduckdb.dll .
#           test/unittest.exe
#
#  xcode-release:
#    name: OSX Release
#    runs-on: macos-latest
#    needs: linux-debug
#
#    env:
#      BUILD_VISUALIZER: 1
#      BUILD_ICU: 1
#      BUILD_TPCH: 1
#      BUILD_TPCDS: 1
#      BUILD_FTS: 1
#      BUILD_REST: 1
#      BUILD_JDBC: 1
#      BUILD_HTTPFS: 1
#      OPENSSL_ROOT_DIR: /usr/local/opt/openssl/
#
#
#    steps:
#    - uses: actions/checkout@v2
#      with:
#        fetch-depth: 0
#
#    - uses: actions/setup-python@v2
#      with:
#        python-version: '3.7'
#
#    - name: Build
#      run: make
#
#    - name: Unit Test
#      run: make allunit
#
#    - name: Tools Tests
#      run: |
#        python tools/shell/shell-test.py build/release/duckdb
#        java -cp build/release/tools/jdbc/duckdb_jdbc.jar org.duckdb.test.TestDuckDBJDBC
#
#    - name: Examples
#      run: |
#        (cd examples/embedded-c; make)
#        (cd examples/embedded-c++; make)
#        (cd examples/jdbc; make; make maven)
#
#    - name: Deploy
#      run: |
#        python scripts/amalgamation.py
#        zip -j duckdb_cli-osx-amd64.zip build/release/duckdb
#        zip -j libduckdb-osx-amd64.zip build/release/src/libduckdb*.dylib src/amalgamation/duckdb.hpp src/include/duckdb.h
#        python scripts/asset-upload-gha.py libduckdb-osx-amd64.zip duckdb_cli-osx-amd64.zip duckdb_jdbc-osx-amd64.jar=build/release/tools/jdbc/duckdb_jdbc.jar
#
#    - uses: actions/upload-artifact@v2
#      with:
#        name: duckdb-binaries-osx
#        path: |
#          libduckdb-osx-amd64.zip
#          duckdb_cli-osx-amd64.zip
#          build/release/tools/jdbc/duckdb_jdbc.jar
#
#
#  xcode-debug:
#    name: OSX Debug
#    runs-on: macos-latest
#    needs: linux-debug
#
#    env:
#      TREAT_WARNINGS_AS_ERRORS: 1
#
#    steps:
#    - uses: actions/checkout@v2
#      with:
#        fetch-depth: 0
#
#    - name: Build
#      run: make debug
#
#    - name: Test
#      run: make unittestci
#
#    - name: Amalgamation
#      run: |
#        python scripts/amalgamation.py --extended
#        python scripts/parquet_amalgamation.py
#        cd src/amalgamation
#        clang++ -std=c++11 -O0 -Wall -Werror -emit-llvm -S duckdb.cpp parquet-amalgamation.cpp
#        clang++ -DNDEBUG -O0 -std=c++11 -Wall -Werror -emit-llvm -S duckdb.cpp parquet-amalgamation.cpp
#        clang++ -DDEBUG -O0 -std=c++11 -Wall -Werror -emit-llvm -S duckdb.cpp parquet-amalgamation.cpp
#
#  linux-release-64:
#    name: Linux (64 Bit)
#    runs-on: ubuntu-16.04
#    needs: linux-debug
#
#    env:
#      GEN: ninja
#      BUILD_VISUALIZER: 1
#      BUILD_BENCHMARK: 1
#      BUILD_ICU: 1
#      BUILD_TPCH: 1
#      BUILD_TPCDS: 1
#      BUILD_FTS: 1
#      BUILD_REST: 1
#      BUILD_JDBC: 1
#      BUILD_HTTPFS: 1
#      TREAT_WARNINGS_AS_ERRORS: 1
#      FORCE_WARN_UNUSED: 1
#
#    steps:
#    - uses: actions/checkout@v2
#      with:
#        fetch-depth: 0
#
#    - uses: actions/setup-python@v2
#      with:
#        python-version: '3.7'
#
#    - name: Install
#      run: sudo apt-get update -y -qq && sudo apt-get install -y -qq ninja-build
#
#    - name: Build
#      run: STATIC_LIBCPP=1 make
#
#    - name: Test
#      run: make allunit
#
#    - name: Symbol Leakage Test
#      run: python scripts/exported_symbols_check.py build/release/src/libduckdb*.so
#
#    - name: Tools Tests
#      run: |
#        python tools/shell/shell-test.py build/release/duckdb
#        pip install requests
#        python tools/rest/test_the_rest.py build/release/tools/rest
#        java -cp build/release/tools/jdbc/duckdb_jdbc.jar org.duckdb.test.TestDuckDBJDBC
#
#    - name: Examples
#      run: |
#        (cd examples/embedded-c; make)
#        (cd examples/embedded-c++; make)
#        (cd examples/jdbc; make; make maven)
#        build/release/benchmark/benchmark_runner benchmark/tpch/sf1/q01.benchmark
#
#    - name: Deploy
#      run: |
#        python scripts/amalgamation.py
#        zip -j duckdb_cli-linux-amd64.zip build/release/duckdb
#        zip -j libduckdb-linux-amd64.zip build/release/src/libduckdb*.so src/amalgamation/duckdb.hpp src/include/duckdb.h
#        zip -j libduckdb-src.zip src/amalgamation/duckdb.hpp src/amalgamation/duckdb.cpp src/include/duckdb.h
#        zip -j duckdb_rest-linux-amd64.zip build/release/tools/rest/duckdb_rest_server
#        python scripts/asset-upload-gha.py libduckdb-src.zip libduckdb-linux-amd64.zip duckdb_cli-linux-amd64.zip duckdb_rest-linux-amd64.zip duckdb_jdbc-linux-amd64.jar=build/release/tools/jdbc/duckdb_jdbc.jar
#
#    - uses: actions/upload-artifact@v2
#      with:
#        name: duckdb-binaries-linux
#        path: |
#          libduckdb-linux-amd64.zip
#          duckdb_cli-linux-amd64.zip
#          build/release/tools/jdbc/duckdb_jdbc.jar
#
#
#
#  linux-release-32:
#    name: Linux (32 Bit)
#    runs-on: ubuntu-16.04
#    needs: linux-debug
#
#    env:
#      GEN: ninja
#
#    steps:
#    - uses: actions/checkout@v2
#      with:
#        fetch-depth: 0
#
#    - uses: actions/setup-python@v2
#      with:
#        python-version: '3.7'
#
#    - name: Install
#      run: sudo apt-get update -y -qq && sudo apt-get install -y -qq ninja-build libc6-dev-i386 gcc-multilib g++-multilib lib32readline6-dev
#
#    - name: Build
#      run: |
#        mkdir -p build/release
#        (cd build/release && cmake -DSTATIC_LIBCPP=1 -DJDBC_DRIVER=1 -DBUILD_ICU_EXTENSION=1 -DBUILD_PARQUET_EXTENSION=1 -DBUILD_FTS_EXTENSION=1 -DFORCE_32_BIT=1 -DCMAKE_BUILD_TYPE=Release ../.. && cmake --build .)
#
#    - name: Test
#      run: build/release/test/unittest "*"
#
#    - name: Deploy
#      run: |
#        python scripts/amalgamation.py
#        zip -j duckdb_cli-linux-i386.zip build/release/duckdb
#        zip -j libduckdb-linux-i386.zip build/release/src/libduckdb*.so src/amalgamation/duckdb.hpp src/include/duckdb.h
#        python scripts/asset-upload-gha.py libduckdb-linux-i386.zip duckdb_cli-linux-i386.zip duckdb_jdbc-linux-i386.jar=build/release/tools/jdbc/duckdb_jdbc.jar
#
#    - uses: actions/upload-artifact@v2
#      with:
#        name: duckdb-binaries-linux
#        path: |
#          libduckdb-linux-i386.zip
#          duckdb_cli-linux-i386.zip
#          build/release/tools/jdbc/duckdb_jdbc.jar
#
#
#  linux-rpi:
#    name: Linux (Raspberry Pi)
#    runs-on: ubuntu-20.04
#    needs: linux-debug
#
#    steps:
#    - uses: actions/checkout@v2
#      with:
#        fetch-depth: 0
#
#    - uses: actions/setup-python@v2
#      with:
#        python-version: '3.7'
#
#    - name: Install
#      run: |
#        sudo apt-get update -y -qq && sudo apt-get install -y -qq ninja-build
#        git clone https://github.com/raspberrypi/tools --depth=1 rpi-tools
#
#    - name: Build
#      run: |
#        export TOOLCHAIN=`pwd`/rpi-tools
#        mkdir -p build/release
#        cd build/release
#        cmake -G Ninja -DBUILD_TPCH_EXTENSION=1 -DBUILD_TPCDS_EXTENSION=1 -DDUCKDB_RPI_TOOLCHAIN_PREFIX=$TOOLCHAIN -DBUILD_UNITTESTS=0 -DCMAKE_TOOLCHAIN_FILE=../../scripts/raspberry-pi-cmake-toolchain.cmake ../../
#        cmake --build .
#        file duckdb
#
#    - name: Deploy
#      run: |
#        python scripts/amalgamation.py
#        zip -j duckdb_cli-linux-rpi.zip build/release/duckdb
#        zip -j libduckdb-linux-rpi.zip build/release/src/libduckdb*.so src/amalgamation/duckdb.hpp src/include/duckdb.h
#        python scripts/asset-upload-gha.py libduckdb-linux-rpi.zip duckdb_cli-linux-rpi.zip
#
#    - uses: actions/upload-artifact@v2
#      with:
#        name: duckdb-binaries-rpi
#        path: |
#          libduckdb-linux-rpi.zip
#          duckdb_cli-linux-rpi.zip
#
#
#  old-gcc:
#    name: GCC 4.8
#    runs-on: ubuntu-18.04
#    needs: linux-debug
#
#    env:
#      CC: gcc-4.8
#      CXX: g++-4.8
#
#    steps:
#    - uses: actions/checkout@v2
#      with:
#        fetch-depth: 0
#
#    - uses: actions/setup-python@v2
#      with:
#        python-version: '3.7'
#
#    - name: Install
#      run: sudo apt-get update -y -qq && sudo apt-get install -y -qq g++-4.8 binutils
#
#    - name: Build
#      run: make release
#
#    - name: Test
#      run: make allunit
#
#
#  centos:
#    name: CentOS 7
#    runs-on: ubuntu-latest
#    container: centos:7
#    needs: linux-debug
#
#    steps:
#    - uses: actions/checkout@v2
#      with:
#        fetch-depth: 0
#
#    - name: Install
#      run: yum install -y gcc gcc-c++ git cmake make
#
#    - name: Build
#      run: make release
#
#    - name: Test
#      run: ./build/release/test/unittest
#
#
#  release-assert:
#    name: Release Assertions
#    runs-on: ubuntu-20.04
#    needs: linux-debug
#
#    env:
#      CC: gcc-10
#      CXX: g++-10
#      GEN: ninja
#      BUILD_ICU: 1
#      BUILD_TPCH: 1
#      BUILD_TPCDS: 1
#      BUILD_FTS: 1
#      BUILD_VISUALIZER: 1
#      DISABLE_SANITIZER: 1
#
#    steps:
#    - uses: actions/checkout@v2
#      with:
#        fetch-depth: 0
#
#    - name: Install
#      run: sudo apt-get update -y -qq && sudo apt-get install -y -qq ninja-build
#
#    - name: Build
#      run: make relassert
#
#    - name: Test
#      run: |
#          python3 scripts/run_tests_one_by_one.py build/relassert/test/unittest "*"
#
#  force-storage:
#    name: Force Storage
#    runs-on: ubuntu-20.04
#    needs: linux-debug
#
#    env:
#      CC: gcc-10
#      CXX: g++-10
#      GEN: ninja
#      BUILD_ICU: 1
#      BUILD_PARQUET: 1
#      BUILD_TPCH: 1
#      BUILD_TPCDS: 1
#      BUILD_FTS: 1
#      BUILD_VISUALIZER: 1
#
#    steps:
#    - uses: actions/checkout@v2
#      with:
#        fetch-depth: 0
#
#    - name: Install
#      run: sudo apt-get update -y -qq && sudo apt-get install -y -qq ninja-build
#
#    - name: Build
#      run: make reldebug
#
#    - name: Test
#      run: build/reldebug/test/unittest "*" --force-storage
#
#
#  threadsan:
#    name: Thread Sanitizer
#    runs-on: ubuntu-20.04
#    needs: linux-debug
#
#    env:
#      CC: gcc-10
#      CXX: g++-10
#      GEN: ninja
#      BUILD_ICU: 1
#      BUILD_TPCH: 1
#      BUILD_TPCDS: 1
#      BUILD_FTS: 1
#      BUILD_VISUALIZER: 1
#      TSAN_OPTIONS: suppressions=.sanitizer-thread-suppressions.txt
#
#    steps:
#    - uses: actions/checkout@v2
#      with:
#        fetch-depth: 0
#
#    - name: Install
#      run: sudo apt-get update -y -qq && sudo apt-get install -y -qq ninja-build
#
#    - name: Build
#      run: THREADSAN=1 make reldebug
#
#    - name: Test
#      run: |
#          python3 scripts/run_tests_one_by_one.py build/reldebug/test/unittest
#          python3 scripts/run_tests_one_by_one.py build/reldebug/test/unittest "[intraquery]"
#          python3 scripts/run_tests_one_by_one.py build/reldebug/test/unittest "[interquery]"
#          python3 scripts/run_tests_one_by_one.py build/reldebug/test/unittest "[detailed_profiler]"
#          python3 scripts/run_tests_one_by_one.py build/reldebug/test/unittest test/sql/tpch/tpch_sf01.test_slow
#
#  valgrind:
#    name: Valgrind
#    runs-on: ubuntu-20.04
#    needs: linux-debug
#
#    env:
#      CC: gcc-10
#      CXX: g++-10
#      DISABLE_SANITIZER: 1
#      GEN: ninja
#
#    steps:
#    - uses: actions/checkout@v2
#      with:
#        fetch-depth: 0
#
#    - name: Install
#      run: sudo apt-get update -y -qq && sudo apt-get install -y -qq ninja-build valgrind
#
#    - name: Build
#      run: make debug
#
#    - name: Test
#      run: valgrind ./build/debug/test/unittest test/sql/tpch/tpch_sf001.test_slow
#
  codecov:
    name: CodeCov
    runs-on: ubuntu-20.04
    needs: linux-debug
    env:
      GEN: ninja
    steps:
      - uses: actions/checkout@v2
        with:
          fetch-depth: 0

      - name: Install
        run: sudo apt-get update -y -qq && sudo apt-get install -y -qq ninja-build lcov

      - name: Set up Python 3.9
        uses: actions/setup-python@v2
        with:
          python-version: '3.9'

      - name: Before Install
        run: |
          pip install --prefer-binary "pandas>=1.2.4" "requests>=2.26" "pyarrow>=5.0" pytest
          sudo apt-get install g++

      - name: Coverage Reset
        run: |
          lcov --config-file .github/workflows/lcovrc --zerocounters --directory .
          lcov --config-file .github/workflows/lcovrc --capture --initial --directory . --base-directory . --no-external --output-file coverage.info

      - name: Run Tests
        run: |
          mkdir -p build/coverage
          (cd build/coverage && cmake -E env CXXFLAGS="--coverage" cmake -DBUILD_PYTHON=1 -DBUILD_PARQUET_EXTENSION=1 -DENABLE_SANITIZER=0 -DCMAKE_BUILD_TYPE=Debug ../.. && make)
          (cd tools/pythonpkg/tests && python3 -m pytest)
#          build/coverage/test/unittest
#          build/coverage/test/unittest "[intraquery]"
#          build/coverage/test/unittest "[interquery]"
#          build/coverage/test/unittest "[coverage]"
#          build/coverage/test/unittest "[detailed_profiler]"
#          build/coverage/test/unittest "[tpch]"
#          build/coverage/tools/sqlite3_api_wrapper/test_sqlite3_api_wrapper
#          python tools/shell/shell-test.py build/coverage/duckdb

<<<<<<< HEAD
=======
    - name: Test nanodbc
      run: NANODBC_TEST_CONNSTR_ODBC="DRIVER=./build/debug/tools/odbc/libduckdb_odbc.so" ./nanodbc/build/test/odbc_tests test_simple
>>>>>>> 28a76d09

      - name: Generate Coverage
        run: |
          lcov --config-file .github/workflows/lcovrc --directory . --base-directory . --no-external --capture --output-file coverage.info
          lcov --config-file .github/workflows/lcovrc --remove coverage.info $(< .github/workflows/lcov_exclude) -o lcov.info

      - name: CodeCov Upload
        uses: codecov/codecov-action@v1
        with:
          files: lcov.info
          fail_ci_if_error: true

#  vector-sizes:
#    name: Vector Sizes
#    runs-on: ubuntu-20.04
#    needs: linux-debug
#
#    env:
#      CC: gcc-10
#      CXX: g++-10
#
#    steps:
#    - uses: actions/checkout@v2
#      with:
#        fetch-depth: 0
#
#    - uses: actions/setup-python@v2
#      with:
#        python-version: '3.7'
#
#    - name: Test
#      run: python scripts/test_vector_sizes.py
#
#
#  sqllogic:
#    name: Sqllogic tests
#    runs-on: ubuntu-20.04
#    needs: linux-debug
#
#    env:
#      CC: gcc-10
#      CXX: g++-10
#
#    steps:
#    - uses: actions/checkout@v2
#      with:
#        fetch-depth: 0
#
#    - name: Test
#      run: make sqlite
#
#
#  expanded:
#    name: Expanded
#    runs-on: ubuntu-20.04
#    needs: linux-debug
#
#    env:
#      CC: gcc-10
#      CXX: g++-10
#      TREAT_WARNINGS_AS_ERRORS: 1
#      DISABLE_UNITY: 1
#      GEN: ninja
#
#    steps:
#    - uses: actions/checkout@v2
#      with:
#        fetch-depth: 0
#
#    - name: Install
#      run: sudo apt-get update -y -qq && sudo apt-get install -y -qq ninja-build
#
#    - name: Build
#      run: make debug
#
#
#  sqlancer:
#    name: SQLancer
#    runs-on: ubuntu-20.04
#    needs: linux-debug
#
#    env:
#      BUILD_JDBC: 1
#      FORCE_QUERY_LOG: sqlancer_log.tmp
#      GEN: ninja
#
#    steps:
#    - uses: actions/checkout@v2
#      with:
#        fetch-depth: 0
#
#    - name: Install
#      run: |
#        sudo apt-get update -y -qq && sudo apt-get install -y -qq ninja-build
#        git clone https://github.com/hannesmuehleisen/sqlancer
#        cd sqlancer
#        git checkout persistent
#        mvn package -q -DskipTests
#
#    - name: Build
#      run: make reldebug
#
#    - name: Test
#      run: |
#        cp build/reldebug/tools/jdbc/duckdb_jdbc.jar sqlancer/target/lib/duckdb_jdbc-*.jar
#        python3 scripts/run_sqlancer.py
#
#
#  sqlancer_persistent:
#    name: SQLancer (Persistent)
#    runs-on: ubuntu-20.04
#    needs: linux-debug
#
#    env:
#      BUILD_JDBC: 1
#      FORCE_QUERY_LOG: sqlancer_log.tmp
#      GEN: ninja
#
#    steps:
#    - uses: actions/checkout@v2
#      with:
#        fetch-depth: 0
#
#    - name: Install
#      run: |
#        sudo apt-get update -y -qq && sudo apt-get install -y -qq ninja-build
#        git clone https://github.com/hannesmuehleisen/sqlancer
#        cd sqlancer
#        git checkout persistent
#        mvn package -q -DskipTests
#
#    - name: Build
#      run: make reldebug
#
#    - name: Test
#      run: |
#        cp build/reldebug/tools/jdbc/duckdb_jdbc.jar sqlancer/target/lib/duckdb_jdbc-*.jar
#        python3 scripts/run_sqlancer.py --persistent
#
#
#  jdbc:
#    name: JDBC Compliance
#    runs-on: ubuntu-18.04
#    needs: linux-debug
#
#    env:
#      CC: gcc-10
#      CXX: g++-10
#      BUILD_JDBC: 1
#      GEN: ninja
#
#    steps:
#    - uses: actions/checkout@v2
#      with:
#        fetch-depth: 0
#
#    - name: Install
#      run: |
#        sudo apt-get update -y -qq && sudo apt-get install -y -qq ninja-build
#        git clone https://github.com/cwida/jdbccts.git
#
#    - name: Build
#      run: make release
#
#    - name: Test
#      run: (cd jdbccts && make DUCKDB_JAR=../build/release/tools/jdbc/duckdb_jdbc.jar test)
#
#
#  odbc:
#    name: ODBC
#    runs-on: ubuntu-20.04
#    needs: linux-debug
#
#    env:
#      BUILD_ODBC: 1
#      GEN: ninja
#
#    steps:
#    - uses: actions/checkout@v2
#      with:
#        fetch-depth: 0
#
#    - uses: actions/setup-python@v2
#      with:
#        python-version: '3.7'
#
#    - name: Dependencies
#      run: sudo apt-get update -y -qq && sudo apt-get install -y -qq ninja-build unixodbc-dev
#
#
#    - name: Install nanodbc
#      run: |
#        wget https://github.com/nanodbc/nanodbc/archive/refs/tags/v2.13.0.tar.gz -O nanodbc.tgz
#        (mkdir nanodbc && tar xvf nanodbc.tgz -C nanodbc --strip-components=1 && cd nanodbc && sed -i -e "s/set(test_list/set(test_list odbc/" test/CMakeLists.txt && mkdir build && cd build && cmake -DNANODBC_DISABLE_TESTS=OFF .. && cmake --build .)
#
#    - name: Install psqlodbc
#      run: |
#        git clone https://github.com/Mytherin/psqlodbc.git
#        (cd psqlodbc && make debug)
#
#    - name: Build
#      run: DISABLE_SANITIZER=1 make debug
#
#    # - name: Test nanodbc
#    #   run: NANODBC_TEST_CONNSTR_ODBC="DRIVER=./build/debug/tools/odbc/libduckdb_odbc.so" ./nanodbc/build/test/odbc_tests test_simple
#
#    - name: Test psqlodbc
#      run: |
#        echo -e "[ODBC]\nTrace = yes\nTraceFile = /tmp/odbctrace\n\n[DuckDB Driver]\nDriver = "`pwd`"/build/debug/tools/odbc/libduckdb_odbc.so" > ~/.odbcinst.ini
#        echo -e "[DuckDB]\nDriver = DuckDB Driver\nDatabase=:memory:\n" > ~/.odbc.ini
#        cd psqlodbc
#        export PSQLODBC_TEST_DSN="DuckDB"
#        # creating contrib_regression database used by some tests
#        (./build/debug/reset-db < sampletables.sql) || (cat /tmp/odbctrace; exit 1)
#        # running supported tests
#        (./build/debug/psql_odbc_test -f ../tools/odbc/supported_tests) || (cat /tmp/odbctrace; exit 1)
#
#    - name: Test isql
#      run: |
#        echo -e "[ODBC]\nTrace = yes\nTraceFile = /tmp/odbctrace\n\n[DuckDB Driver]\nDriver = "`pwd`"/build/debug/tools/odbc/libduckdb_odbc.so" > ~/.odbcinst.ini
#        echo -e "[DuckDB]\nDriver = DuckDB Driver\nDatabase=test.db\n" > ~/.odbc.ini
#        export ASAN_OPTIONS=verify_asan_link_order=0
#        python tools/odbc/test/isql-test.py isql
#        if [[ $? != 0 ]]; then exit 1; fi
#        # running isql with the option -e
#        rm test.db && python tools/odbc/test/isql-test.py isql -e
#        if [[ $? != 0 ]]; then exit 1; fi
#
  linux-python3:
    name: Python 3 Linux
    runs-on: ubuntu-20.04
    needs: linux-debug

    env:
      CIBW_BUILD: 'cp36-* cp37-* cp38-* cp39-*'
      CIBW_BEFORE_BUILD: 'pip install --prefer-binary "pandas>=0.24" "pytest>=4.3"'
      CIBW_TEST_REQUIRES: 'pytest'
      CIBW_BEFORE_TEST: 'pip install --prefer-binary "pandas>=0.24" && pip install --prefer-binary "requests>=2.26" && (pip install --prefer-binary "pyarrow>=5.0" || true)'
      CIBW_TEST_COMMAND: 'python -m pytest {project}/tests && python -m pytest {project}/tests_slow'
      SETUPTOOLS_SCM_NO_LOCAL: 'yes'
      TWINE_USERNAME: 'hfmuehleisen'

    steps:
    - uses: actions/checkout@v2
      with:
        fetch-depth: 0

    - uses: actions/setup-python@v2
      with:
        python-version: '3.7'

    - name: Install
      run: pip install cibuildwheel twine

    - name: Build
      run: |
        cd tools/pythonpkg
        python setup.py sdist
        mkdir duckdb_tarball && tar xvf dist/duckdb-*.tar.gz --strip-components=1 -C duckdb_tarball
        cibuildwheel --output-dir wheelhouse duckdb_tarball

    - name: Deploy
      run: |
        python scripts/asset-upload-gha.py duckdb_python_src.tar.gz=tools/pythonpkg/dist/duckdb-*.tar.gz
        if [[ "$GITHUB_REF" =~ ^(refs/heads/master|refs/tags/v.+)$ ]] ; then
          twine upload --non-interactive --disable-progress-bar --skip-existing tools/pythonpkg/wheelhouse/*.whl tools/pythonpkg/dist/duckdb-*.tar.gz
        fi

#  linux-python3-httpfs:
#    name: Python 3 Linux with HTTPFS support
#    runs-on: ubuntu-20.04
#    needs: linux-debug
#
#    env:
#      CIBW_BUILD: 'cp36-* cp37-* cp38-* cp39-*'
#      CIBW_BEFORE_BUILD: 'yum install -y openssl-devel && pip install --prefer-binary "pandas>=1.2.4" "pytest>=4.3"'
#      CIBW_TEST_REQUIRES: 'pytest'
#      CIBW_BEFORE_TEST: 'yum install -y openssl && pip install --prefer-binary "pandas>=1.2.4"  && (pip install --prefer-binary "pyarrow>=5.0" || true)'
#      CIBW_TEST_COMMAND: 'python -m pytest {project}/tests'
#      CIBW_ENVIRONMENT: 'BUILD_HTTPFS=1'
#      SETUPTOOLS_SCM_NO_LOCAL: 'yes'
#      TWINE_USERNAME: 'hfmuehleisen'
#
#    steps:
#      - uses: actions/checkout@v2
#        with:
#          fetch-depth: 0
#
#      - uses: actions/setup-python@v2
#        with:
#          python-version: '3.7'
#
#      - name: Install
#        run: pip install cibuildwheel twine
#
#      - name: Build
#        run: |
#          cd tools/pythonpkg
#          BUILD_HTTPFS=1 python setup.py sdist
#          mkdir duckdb_tarball && tar xvf dist/duckdb-*.tar.gz --strip-components=1 -C duckdb_tarball
#          cibuildwheel --output-dir wheelhouse duckdb_tarball
#
#  osx-python3:
#    name: Python 3 OSX
#    runs-on: macos-latest
#    needs: linux-debug
#
#    env:
#      CIBW_BUILD: 'cp36-* cp37-* cp38-* cp39-*'
#      CIBW_BEFORE_BUILD: 'pip install --prefer-binary "pandas>=0.24" "pytest>=4.3"'
#      CIBW_TEST_REQUIRES: 'pytest'
#      CIBW_BEFORE_TEST: 'pip install --prefer-binary "pandas>=0.24" "requests>=2.26" && (pip install --prefer-binary "pyarrow>=5.0" || true)'
#      CIBW_TEST_COMMAND: 'python -m pytest {project}/tests'
#      CIBW_ARCHS_MACOS: 'x86_64 universal2 arm64'
#      SETUPTOOLS_SCM_NO_LOCAL: 'yes'
#      TWINE_USERNAME: 'hfmuehleisen'
#
#    steps:
#    - uses: actions/checkout@v2
#      with:
#        fetch-depth: 0
#
#    - uses: actions/setup-python@v2
#      with:
#        python-version: '3.7'
#
#    - name: Install
#      run: pip install cibuildwheel twine
#
#    - name: Build
#      run: |
#        cd tools/pythonpkg
#        python setup.py sdist
#        mkdir duckdb_tarball && tar xvf dist/duckdb-*.tar.gz --strip-components=1 -C duckdb_tarball
#        cibuildwheel --output-dir wheelhouse duckdb_tarball
#
#    - name: Deploy
#      run: |
#        if [[ "$GITHUB_REF" =~ ^(refs/heads/master|refs/tags/v.+)$ ]] ; then
#          twine upload --non-interactive --disable-progress-bar --skip-existing tools/pythonpkg/wheelhouse/*.whl
#        fi
#
  win-python3:
    name: Python 3 Windows
    runs-on: windows-latest
    needs: linux-debug

    env:
      CIBW_BUILD: 'cp36-* cp37-* cp38-* cp39-*'
      CIBW_BEFORE_BUILD: 'pip install --prefer-binary "pandas>=0.24" "pytest>=4.3"'
      CIBW_TEST_REQUIRES: 'pytest'
      CIBW_BEFORE_TEST: 'pip install --prefer-binary "pandas>=0.24" "pytest>=4.3" && (pip install --prefer-binary "pyarrow>=5.0" || true)'
      CIBW_TEST_COMMAND: 'python -m pytest {project}/tests'
      SETUPTOOLS_SCM_NO_LOCAL: 'yes'
      TWINE_USERNAME: 'hfmuehleisen'

    steps:
    - uses: actions/checkout@v2
      with:
        fetch-depth: 0

    - uses: actions/setup-python@v2
      with:
        python-version: '3.7'

    - name: Install
      run: pip install cibuildwheel twine

    - name: Build
      run: |
        cd tools/pythonpkg
        python setup.py sdist
        mkdir duckdb_tarball && tar xvf dist/duckdb-*.tar.gz --strip-components=1 -C duckdb_tarball
        cibuildwheel --output-dir wheelhouse duckdb_tarball

    - name: Deploy
      run: |
        if [[ "$GITHUB_REF" =~ ^(refs/heads/master|refs/tags/v.+)$ ]] ; then
          twine upload --non-interactive --disable-progress-bar --skip-existing tools/pythonpkg/wheelhouse/*.whl
        fi

<<<<<<< HEAD
#
#  rstats-linux:
#    name: R Package Linux
#    runs-on: ubuntu-20.04
#    needs: linux-debug
#
#    steps:
#    - uses: actions/checkout@v2
#      with:
#        fetch-depth: 0
#
#    - uses: actions/setup-python@v2
#      with:
#        python-version: '3.7'
#
#    - uses: r-lib/actions/setup-r@v1
#      with:
#        r-version: 'devel'
#
#    - name: Install
#      run: |
#        sudo apt-get update -y -qq && sudo apt-get install -y -qq texlive-latex-base texlive-fonts-extra libcurl4-openssl-dev
#        mkdir -p $HOME/.R
#        R -f tools/rpkg/dependencies.R
#
#    - name: Build
#      run: |
#        cd tools/rpkg
#        ./configure
#        R CMD build .
#        R CMD INSTALL duckdb_*.tar.gz
#        (cd tests && R -f testthat.R)
#        R CMD check --as-cran -o /tmp duckdb_*.tar.gz
#        if grep WARNING /tmp/duckdb.Rcheck/00check.log ; then exit 1; fi
#
#    - name: Deploy
#      run: python scripts/asset-upload-gha.py duckdb_r_src.tar.gz=tools/rpkg/duckdb_*.tar.gz
#
#
#  rstats-windows:
#    name: R Package Windows
#    runs-on: windows-latest
#    needs: linux-debug
#
#    steps:
#    - uses: actions/checkout@v2
#      with:
#        fetch-depth: 0
#
#    - uses: actions/setup-python@v2
#      with:
#        python-version: '3.7'
#
#    - uses: r-lib/actions/setup-r@v1
#      with:
#        r-version: 'devel'
#
#    - name: Install
#      run: |
#        R -f tools/rpkg/dependencies.R
#
#    - name: Build
#      run: |
#        cd tools/rpkg
#        ./configure
#        R CMD build .
#        R CMD INSTALL duckdb_*.tar.gz
#        (cd tests && R -f testthat.R)
#        R CMD check --as-cran --no-manual -o /tmp duckdb_*.tar.gz
#        if grep WARNING /tmp/duckdb.Rcheck/00check.log ; then exit 1; fi
#
#
#  linux-tarball-v2:
#    name: Python 2 Tarball
#    runs-on: ubuntu-20.04
#    needs: linux-debug
#
#    steps:
#    - uses: actions/checkout@v2
#      with:
#        fetch-depth: 0
#
#    - uses: actions/setup-python@v2
#      with:
#        python-version: '2.7'
#
#    - name: Install
#      run: |
#        pip install setuptools-scm==5.0.2
#        pip install numpy pytest pandas
#
#    - name: Build
#      run: |
#        python --version
#        git archive --format zip --output test-tarball.zip HEAD
#        mkdir duckdb-test-tarball
#        mv test-tarball.zip duckdb-test-tarball
#        cd duckdb-test-tarball
#        unzip test-tarball.zip
#        cd tools/pythonpkg
#        export SETUPTOOLS_SCM_PRETEND_VERSION=0.2.2
#        python setup.py install --user
#        (cd tests/ && python -m pytest)
#
#  linux-tarball:
#    name: Python 3 Tarball
#    runs-on: ubuntu-20.04
#    needs: linux-debug
#
#    steps:
#    - uses: actions/checkout@v2
#      with:
#        fetch-depth: 0
#
#    - uses: actions/setup-python@v2
#      with:
#        python-version: '3.7'
#
#    - name: Install
#      run: pip install numpy pytest pandas
#
#    - name: Build
#      run: |
#        python --version
#        git archive --format zip --output test-tarball.zip HEAD
#        mkdir duckdb-test-tarball
#        mv test-tarball.zip duckdb-test-tarball
#        cd duckdb-test-tarball
#        unzip test-tarball.zip
#        cd tools/pythonpkg
#        export SETUPTOOLS_SCM_PRETEND_VERSION=0.2.2
#        python setup.py install --user
#        (cd tests/ && python -m pytest)
#
#  linux-nodejs:
#    name: node.js Linux
#    runs-on: ubuntu-20.04
#    needs: linux-debug
#
#
#    steps:
#    - uses: actions/checkout@v2
#      with:
#        fetch-depth: 0
#
#    - name: Setup
#      run: ./scripts/node_version.sh upload
#
#    - name: Node 10
#      run: ./scripts/node_build.sh 10
#
#    - name: Node 12
#      run: ./scripts/node_build.sh 12
#
#    - name: Node 14
#      run: ./scripts/node_build.sh 14
#
#    - name: Node 15
#      run: ./scripts/node_build.sh 15
#
#
#  osx-nodejs:
#    name: node.js OSX
#    runs-on: macos-latest
#    needs: linux-debug
#
#    steps:
#    - uses: actions/checkout@v2
#      with:
#        fetch-depth: 0
#
#    - name: Setup
#      run: ./scripts/node_version.sh
#
#    - name: Node 10
#      run: ./scripts/node_build.sh 10
#
#    - name: Node 12
#      run: ./scripts/node_build.sh 12
#
#    - name: Node 14
#      run: ./scripts/node_build.sh 14
#
#    - name: Node 15
#      run: ./scripts/node_build.sh 15
#
#  linux-wasm-release:
#    name: WebAssembly Release
#    runs-on: ubuntu-20.04
#    needs: linux-debug
#
#    steps:
#    - uses: actions/checkout@v2
#      with:
#        fetch-depth: 0
#
#    - name: Build Amalgamation
#      run: python scripts/amalgamation.py
#
#    - name: Setup
#      run: ./scripts/wasm_configure.sh
#
#    - name: Build Library Module
#      run: ./scripts/wasm_build_lib.sh Release
#
#    - name: Build Test Module
#      run: ./scripts/wasm_build_test.sh Release
#
#    - name: Test WASM Module
#      run: node ./test/wasm/hello_wasm_test.js
#
#    - name: Package
#      run: |
#        zip -j duckdb-wasm32-nothreads.zip ./.wasm/build/duckdb.wasm
#        python scripts/asset-upload-gha.py duckdb-wasm32-nothreads.zip
#
#    - uses: actions/upload-artifact@v2
#      with:
#        name: duckdb-wasm32-nothreads
#        path: |
#          duckdb-wasm32-nothreads.zip
=======

  rstats-linux:
    name: R Package Linux
    runs-on: ubuntu-20.04
    needs: linux-debug

    steps:
    - uses: actions/checkout@v2
      with:
        fetch-depth: 0

    - uses: actions/setup-python@v2
      with:
        python-version: '3.7'

    - uses: r-lib/actions/setup-r@v1
      with:
        r-version: 'devel'

    - name: Install
      run: |
        sudo apt-get update -y -qq && sudo apt-get install -y -qq texlive-latex-base texlive-fonts-extra libcurl4-openssl-dev
        mkdir -p $HOME/.R
        R -f tools/rpkg/dependencies.R

    - name: Build
      run: |
        cd tools/rpkg
        ./configure
        R CMD build .
        R CMD INSTALL duckdb_*.tar.gz
        (cd tests && R -f testthat.R)
        R CMD check --as-cran -o /tmp duckdb_*.tar.gz
        if grep WARNING /tmp/duckdb.Rcheck/00check.log ; then exit 1; fi

    - name: Deploy
      run: python scripts/asset-upload-gha.py duckdb_r_src.tar.gz=tools/rpkg/duckdb_*.tar.gz


  rstats-windows:
    name: R Package Windows
    runs-on: windows-latest
    needs: linux-debug

    steps:
    - uses: actions/checkout@v2
      with:
        fetch-depth: 0

    - uses: actions/setup-python@v2
      with:
        python-version: '3.7'

    - uses: r-lib/actions/setup-r@v1
      with:
        r-version: 'devel'

    - name: Install
      run: |
        R -f tools/rpkg/dependencies.R

    - name: Build
      run: |
        cd tools/rpkg
        ./configure
        R CMD build .
        R CMD INSTALL duckdb_*.tar.gz
        (cd tests && R -f testthat.R)
        R CMD check --as-cran --no-manual -o /tmp duckdb_*.tar.gz
        if grep WARNING /tmp/duckdb.Rcheck/00check.log ; then exit 1; fi


  linux-tarball-v2:
    name: Python 2 Tarball
    runs-on: ubuntu-20.04
    needs: linux-debug

    steps:
    - uses: actions/checkout@v2
      with:
        fetch-depth: 0

    - uses: actions/setup-python@v2
      with:
        python-version: '2.7'

    - name: Install
      run: |
        pip install setuptools-scm==5.0.2
        pip install numpy pytest pandas

    - name: Build
      run: |
        python --version
        git archive --format zip --output test-tarball.zip HEAD
        mkdir duckdb-test-tarball
        mv test-tarball.zip duckdb-test-tarball
        cd duckdb-test-tarball
        unzip test-tarball.zip
        cd tools/pythonpkg
        export SETUPTOOLS_SCM_PRETEND_VERSION=0.2.2
        python setup.py install --user
        (cd tests/ && python -m pytest)

  linux-tarball:
    name: Python 3 Tarball
    runs-on: ubuntu-20.04
    needs: linux-debug

    steps:
    - uses: actions/checkout@v2
      with:
        fetch-depth: 0

    - uses: actions/setup-python@v2
      with:
        python-version: '3.7'

    - name: Install
      run: pip install numpy pytest pandas

    - name: Build
      run: |
        python --version
        git archive --format zip --output test-tarball.zip HEAD
        mkdir duckdb-test-tarball
        mv test-tarball.zip duckdb-test-tarball
        cd duckdb-test-tarball
        unzip test-tarball.zip
        cd tools/pythonpkg
        export SETUPTOOLS_SCM_PRETEND_VERSION=0.2.2
        python setup.py install --user
        (cd tests/ && python -m pytest)

  linux-nodejs:
    name: node.js Linux
    runs-on: ubuntu-20.04
    needs: linux-debug


    steps:
    - uses: actions/checkout@v2
      with:
        fetch-depth: 0

    - name: Setup
      run: ./scripts/node_version.sh upload

    - name: Node 10
      run: ./scripts/node_build.sh 10

    - name: Node 12
      run: ./scripts/node_build.sh 12

    - name: Node 14
      run: ./scripts/node_build.sh 14

    - name: Node 15
      run: ./scripts/node_build.sh 15


  osx-nodejs:
    name: node.js OSX
    runs-on: macos-latest
    needs: linux-debug

    steps:
    - uses: actions/checkout@v2
      with:
        fetch-depth: 0

    - name: Setup
      run: ./scripts/node_version.sh

    - name: Node 10
      run: ./scripts/node_build.sh 10

    - name: Node 12
      run: ./scripts/node_build.sh 12

    - name: Node 14
      run: ./scripts/node_build.sh 14

    - name: Node 15
      run: ./scripts/node_build.sh 15

  win-nodejs:
    name: node.js Windows
    runs-on: windows-latest
    needs: linux-debug

    strategy:
      matrix:
        node: [ '10', '12', '14', '15' ]

    steps:
    - uses: actions/checkout@v2
      with:
        fetch-depth: 0

    - name: Setup Node
      uses: actions/setup-node@v2
      with:
        node-version: ${{ matrix.node }}

    - name: Node Version
      run: ./scripts/node_version.sh
    
    - name: Node
      run: ./scripts/node_build_win.sh

  linux-wasm-release:
    name: WebAssembly Release
    runs-on: ubuntu-20.04
    needs: linux-debug

    steps:
    - uses: actions/checkout@v2
      with:
        fetch-depth: 0

    - name: Build Amalgamation
      run: python scripts/amalgamation.py

    - name: Setup
      run: ./scripts/wasm_configure.sh

    - name: Build Library Module
      run: ./scripts/wasm_build_lib.sh Release

    - name: Build Test Module
      run: ./scripts/wasm_build_test.sh Release

    - name: Test WASM Module
      run: node ./test/wasm/hello_wasm_test.js

    - name: Package
      run: |
        zip -j duckdb-wasm32-nothreads.zip ./.wasm/build/duckdb.wasm
        python scripts/asset-upload-gha.py duckdb-wasm32-nothreads.zip

    - uses: actions/upload-artifact@v2
      with:
        name: duckdb-wasm32-nothreads
        path: |
          duckdb-wasm32-nothreads.zip

  docs:
    name: Website Docs
    runs-on: ubuntu-20.04
    needs: linux-debug

    steps:
    - uses: actions/checkout@v2
      with:
        fetch-depth: 0

    - name: Clone Website
      run: git clone https://github.com/duckdb/duckdb-web

    - name: Set up Python 3.9
      uses: actions/setup-python@v2
      with:
        python-version: '3.9'

    - name: Package
      run: |
        cd duckdb-web
        python3 scripts/generate_docs.py ..
>>>>>>> 28a76d09
<|MERGE_RESOLUTION|>--- conflicted
+++ resolved
@@ -660,11 +660,6 @@
 #          build/coverage/tools/sqlite3_api_wrapper/test_sqlite3_api_wrapper
 #          python tools/shell/shell-test.py build/coverage/duckdb
 
-<<<<<<< HEAD
-=======
-    - name: Test nanodbc
-      run: NANODBC_TEST_CONNSTR_ODBC="DRIVER=./build/debug/tools/odbc/libduckdb_odbc.so" ./nanodbc/build/test/odbc_tests test_simple
->>>>>>> 28a76d09
 
       - name: Generate Coverage
         run: |
@@ -868,8 +863,8 @@
 #    - name: Build
 #      run: DISABLE_SANITIZER=1 make debug
 #
-#    # - name: Test nanodbc
-#    #   run: NANODBC_TEST_CONNSTR_ODBC="DRIVER=./build/debug/tools/odbc/libduckdb_odbc.so" ./nanodbc/build/test/odbc_tests test_simple
+#    - name: Test nanodbc
+#      run: NANODBC_TEST_CONNSTR_ODBC="DRIVER=./build/debug/tools/odbc/libduckdb_odbc.so" ./nanodbc/build/test/odbc_tests test_simple
 #
 #    - name: Test psqlodbc
 #      run: |
@@ -892,7 +887,7 @@
 #        # running isql with the option -e
 #        rm test.db && python tools/odbc/test/isql-test.py isql -e
 #        if [[ $? != 0 ]]; then exit 1; fi
-#
+
   linux-python3:
     name: Python 3 Linux
     runs-on: ubuntu-20.04
@@ -1046,229 +1041,6 @@
           twine upload --non-interactive --disable-progress-bar --skip-existing tools/pythonpkg/wheelhouse/*.whl
         fi
 
-<<<<<<< HEAD
-#
-#  rstats-linux:
-#    name: R Package Linux
-#    runs-on: ubuntu-20.04
-#    needs: linux-debug
-#
-#    steps:
-#    - uses: actions/checkout@v2
-#      with:
-#        fetch-depth: 0
-#
-#    - uses: actions/setup-python@v2
-#      with:
-#        python-version: '3.7'
-#
-#    - uses: r-lib/actions/setup-r@v1
-#      with:
-#        r-version: 'devel'
-#
-#    - name: Install
-#      run: |
-#        sudo apt-get update -y -qq && sudo apt-get install -y -qq texlive-latex-base texlive-fonts-extra libcurl4-openssl-dev
-#        mkdir -p $HOME/.R
-#        R -f tools/rpkg/dependencies.R
-#
-#    - name: Build
-#      run: |
-#        cd tools/rpkg
-#        ./configure
-#        R CMD build .
-#        R CMD INSTALL duckdb_*.tar.gz
-#        (cd tests && R -f testthat.R)
-#        R CMD check --as-cran -o /tmp duckdb_*.tar.gz
-#        if grep WARNING /tmp/duckdb.Rcheck/00check.log ; then exit 1; fi
-#
-#    - name: Deploy
-#      run: python scripts/asset-upload-gha.py duckdb_r_src.tar.gz=tools/rpkg/duckdb_*.tar.gz
-#
-#
-#  rstats-windows:
-#    name: R Package Windows
-#    runs-on: windows-latest
-#    needs: linux-debug
-#
-#    steps:
-#    - uses: actions/checkout@v2
-#      with:
-#        fetch-depth: 0
-#
-#    - uses: actions/setup-python@v2
-#      with:
-#        python-version: '3.7'
-#
-#    - uses: r-lib/actions/setup-r@v1
-#      with:
-#        r-version: 'devel'
-#
-#    - name: Install
-#      run: |
-#        R -f tools/rpkg/dependencies.R
-#
-#    - name: Build
-#      run: |
-#        cd tools/rpkg
-#        ./configure
-#        R CMD build .
-#        R CMD INSTALL duckdb_*.tar.gz
-#        (cd tests && R -f testthat.R)
-#        R CMD check --as-cran --no-manual -o /tmp duckdb_*.tar.gz
-#        if grep WARNING /tmp/duckdb.Rcheck/00check.log ; then exit 1; fi
-#
-#
-#  linux-tarball-v2:
-#    name: Python 2 Tarball
-#    runs-on: ubuntu-20.04
-#    needs: linux-debug
-#
-#    steps:
-#    - uses: actions/checkout@v2
-#      with:
-#        fetch-depth: 0
-#
-#    - uses: actions/setup-python@v2
-#      with:
-#        python-version: '2.7'
-#
-#    - name: Install
-#      run: |
-#        pip install setuptools-scm==5.0.2
-#        pip install numpy pytest pandas
-#
-#    - name: Build
-#      run: |
-#        python --version
-#        git archive --format zip --output test-tarball.zip HEAD
-#        mkdir duckdb-test-tarball
-#        mv test-tarball.zip duckdb-test-tarball
-#        cd duckdb-test-tarball
-#        unzip test-tarball.zip
-#        cd tools/pythonpkg
-#        export SETUPTOOLS_SCM_PRETEND_VERSION=0.2.2
-#        python setup.py install --user
-#        (cd tests/ && python -m pytest)
-#
-#  linux-tarball:
-#    name: Python 3 Tarball
-#    runs-on: ubuntu-20.04
-#    needs: linux-debug
-#
-#    steps:
-#    - uses: actions/checkout@v2
-#      with:
-#        fetch-depth: 0
-#
-#    - uses: actions/setup-python@v2
-#      with:
-#        python-version: '3.7'
-#
-#    - name: Install
-#      run: pip install numpy pytest pandas
-#
-#    - name: Build
-#      run: |
-#        python --version
-#        git archive --format zip --output test-tarball.zip HEAD
-#        mkdir duckdb-test-tarball
-#        mv test-tarball.zip duckdb-test-tarball
-#        cd duckdb-test-tarball
-#        unzip test-tarball.zip
-#        cd tools/pythonpkg
-#        export SETUPTOOLS_SCM_PRETEND_VERSION=0.2.2
-#        python setup.py install --user
-#        (cd tests/ && python -m pytest)
-#
-#  linux-nodejs:
-#    name: node.js Linux
-#    runs-on: ubuntu-20.04
-#    needs: linux-debug
-#
-#
-#    steps:
-#    - uses: actions/checkout@v2
-#      with:
-#        fetch-depth: 0
-#
-#    - name: Setup
-#      run: ./scripts/node_version.sh upload
-#
-#    - name: Node 10
-#      run: ./scripts/node_build.sh 10
-#
-#    - name: Node 12
-#      run: ./scripts/node_build.sh 12
-#
-#    - name: Node 14
-#      run: ./scripts/node_build.sh 14
-#
-#    - name: Node 15
-#      run: ./scripts/node_build.sh 15
-#
-#
-#  osx-nodejs:
-#    name: node.js OSX
-#    runs-on: macos-latest
-#    needs: linux-debug
-#
-#    steps:
-#    - uses: actions/checkout@v2
-#      with:
-#        fetch-depth: 0
-#
-#    - name: Setup
-#      run: ./scripts/node_version.sh
-#
-#    - name: Node 10
-#      run: ./scripts/node_build.sh 10
-#
-#    - name: Node 12
-#      run: ./scripts/node_build.sh 12
-#
-#    - name: Node 14
-#      run: ./scripts/node_build.sh 14
-#
-#    - name: Node 15
-#      run: ./scripts/node_build.sh 15
-#
-#  linux-wasm-release:
-#    name: WebAssembly Release
-#    runs-on: ubuntu-20.04
-#    needs: linux-debug
-#
-#    steps:
-#    - uses: actions/checkout@v2
-#      with:
-#        fetch-depth: 0
-#
-#    - name: Build Amalgamation
-#      run: python scripts/amalgamation.py
-#
-#    - name: Setup
-#      run: ./scripts/wasm_configure.sh
-#
-#    - name: Build Library Module
-#      run: ./scripts/wasm_build_lib.sh Release
-#
-#    - name: Build Test Module
-#      run: ./scripts/wasm_build_test.sh Release
-#
-#    - name: Test WASM Module
-#      run: node ./test/wasm/hello_wasm_test.js
-#
-#    - name: Package
-#      run: |
-#        zip -j duckdb-wasm32-nothreads.zip ./.wasm/build/duckdb.wasm
-#        python scripts/asset-upload-gha.py duckdb-wasm32-nothreads.zip
-#
-#    - uses: actions/upload-artifact@v2
-#      with:
-#        name: duckdb-wasm32-nothreads
-#        path: |
-#          duckdb-wasm32-nothreads.zip
-=======
 
   rstats-linux:
     name: R Package Linux
@@ -1476,7 +1248,7 @@
 
     - name: Node Version
       run: ./scripts/node_version.sh
-    
+
     - name: Node
       run: ./scripts/node_build_win.sh
 
@@ -1537,5 +1309,4 @@
     - name: Package
       run: |
         cd duckdb-web
-        python3 scripts/generate_docs.py ..
->>>>>>> 28a76d09
+        python3 scripts/generate_docs.py ..