--- conflicted
+++ resolved
@@ -129,22 +129,6 @@
       run: |
         python scripts/regression_test_runner.py --old=duckdb/build/release/benchmark/benchmark_runner --new=build/release/benchmark/benchmark_runner --benchmarks=.github/regression/csv.csv --verbose --threads=2
 
-<<<<<<< HEAD
-    - name: Regression Test new micro benchmark
-      if: always()
-      shell: bash
-      run: |
-        (git diff --name-only main -- "benchmark/micro/**/*.benchmark" || ls "benchmark/micro/**/*.benchmark") > .github/regression/updated_micro_benchmarks.csv
-        if [ $(wc -l < .github/regression/updated_micro_benchmarks.csv) -gt 0 ]; then
-          echo "Detected the following modified benchmarks. Running a regression test"
-          cat .github/regression/updated_micro_benchmarks.csv
-          python scripts/regression_test_runner.py --old=duckdb/build/release/benchmark/benchmark_runner --new=build/release/benchmark/benchmark_runner --benchmarks=.github/regression/updated_micro_benchmarks.csv --verbose --threads=2
-        else
-          echo "No modified micro benchmarks"
-        fi
-
-=======
->>>>>>> a1e6d21f
  regression-test-storage:
   name: Storage Size Regression Test
   runs-on: ubuntu-20.04
